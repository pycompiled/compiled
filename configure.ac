dnl ***********************************************
dnl * Please run autoreconf to test your changes! *
dnl ***********************************************

# Set VERSION so we only need to edit in one place (i.e., here)
m4_define(PYTHON_VERSION, 3.3)

AC_PREREQ(2.65)

AC_INIT(python, PYTHON_VERSION, http://bugs.python.org/)

AC_SUBST(BASECPPFLAGS)
if test "$abs_srcdir" != "$abs_builddir"; then
    # If we're building out-of-tree, we need to make sure the following
    # resources get picked up before their $srcdir counterparts.
    #   Objects/ -> typeslots.inc
    #   Include/ -> Python-ast.h, graminit.h
    #   Python/  -> importlib.h
    # (A side effect of this is that these resources will automatically be
    #  regenerated when building out-of-tree, regardless of whether or not
    #  the $srcdir counterpart is up-to-date.  This is an acceptable trade
    #  off.)
    BASECPPFLAGS="-IObjects -IInclude -IPython"
else
    BASECPPFLAGS=""
fi

AC_SUBST(HGVERSION)
AC_SUBST(HGTAG)
AC_SUBST(HGBRANCH)

if test -e $srcdir/.hg/dirstate
then
AC_CHECK_PROG(HAS_HG, hg, found, not-found)
else
HAS_HG=no-repository
fi
if test $HAS_HG = found
then
    HGVERSION="hg id -i \$(srcdir)"
    HGTAG="hg id -t \$(srcdir)"
    HGBRANCH="hg id -b \$(srcdir)"
else
    HGVERSION=""
    HGTAG=""
    HGBRANCH=""
fi

AC_CONFIG_SRCDIR([Include/object.h])
AC_CONFIG_HEADER(pyconfig.h)

AC_CANONICAL_HOST
AC_SUBST(build)
AC_SUBST(host)

if test "$cross_compiling" = yes; then
    AC_MSG_CHECKING([for python interpreter for cross build])
    if test -z "$PYTHON_FOR_BUILD"; then
        for interp in python$PACKAGE_VERSION python3 python; do
	    which $interp >/dev/null 2>&1 || continue
	    if $interp -c 'import sys;sys.exit(not sys.version_info@<:@:2@:>@ >= (3,3))'; then
	        break
	    fi
            interp=
	done
        if test x$interp = x; then
	    AC_MSG_ERROR([python$PACKAGE_VERSION interpreter not found])
	fi
        AC_MSG_RESULT($interp)
	PYTHON_FOR_BUILD='_PYTHON_PROJECT_BASE=$(abs_builddir) _PYTHON_HOST_PLATFORM=$(_PYTHON_HOST_PLATFORM) PYTHONPATH=$(shell test -f pybuilddir.txt && echo $(abs_builddir)/`cat pybuilddir.txt`:)$(srcdir)/Lib:$(srcdir)/Lib/$(PLATDIR) '$interp
    fi
elif test "$cross_compiling" = maybe; then
    AC_MSG_ERROR([Cross compiling required --host=HOST-TUPLE and --build=ARCH])
else
    PYTHON_FOR_BUILD='./$(BUILDPYTHON) -E'
fi
AC_SUBST(PYTHON_FOR_BUILD)

dnl Ensure that if prefix is specified, it does not end in a slash. If
dnl it does, we get path names containing '//' which is both ugly and
dnl can cause trouble.

dnl Last slash shouldn't be stripped if prefix=/
if test "$prefix" != "/"; then
    prefix=`echo "$prefix" | sed -e 's/\/$//g'`
fi    

dnl This is for stuff that absolutely must end up in pyconfig.h.
dnl Please use pyport.h instead, if possible.
AH_TOP([
#ifndef Py_PYCONFIG_H
#define Py_PYCONFIG_H
])
AH_BOTTOM([
/* Define the macros needed if on a UnixWare 7.x system. */
#if defined(__USLC__) && defined(__SCO_VERSION__)
#define STRICT_SYSV_CURSES /* Don't use ncurses extensions */
#endif

#endif /*Py_PYCONFIG_H*/
])

# We don't use PACKAGE_ variables, and they cause conflicts
# with other autoconf-based packages that include Python.h
grep -v 'define PACKAGE_' <confdefs.h >confdefs.h.new
rm confdefs.h
mv confdefs.h.new confdefs.h

AC_SUBST(VERSION)
VERSION=PYTHON_VERSION

# Version number of Python's own shared library file.
AC_SUBST(SOVERSION)
SOVERSION=1.0

# The later defininition of _XOPEN_SOURCE disables certain features
# on Linux, so we need _GNU_SOURCE to re-enable them (makedev, tm_zone).
AC_DEFINE(_GNU_SOURCE, 1, [Define on Linux to activate all library features])

# The later defininition of _XOPEN_SOURCE and _POSIX_C_SOURCE disables
# certain features on NetBSD, so we need _NETBSD_SOURCE to re-enable
# them.
AC_DEFINE(_NETBSD_SOURCE, 1, [Define on NetBSD to activate all library features])

# The later defininition of _XOPEN_SOURCE and _POSIX_C_SOURCE disables
# certain features on FreeBSD, so we need __BSD_VISIBLE to re-enable
# them.
AC_DEFINE(__BSD_VISIBLE, 1, [Define on FreeBSD to activate all library features])

# The later defininition of _XOPEN_SOURCE and _POSIX_C_SOURCE disables
# u_int on Irix 5.3. Defining _BSD_TYPES brings it back.
AC_DEFINE(_BSD_TYPES, 1, [Define on Irix to enable u_int])

# The later defininition of _XOPEN_SOURCE and _POSIX_C_SOURCE disables
# certain features on Mac OS X, so we need _DARWIN_C_SOURCE to re-enable
# them.
AC_DEFINE(_DARWIN_C_SOURCE, 1, [Define on Darwin to activate all library features])


define_xopen_source=yes

# Arguments passed to configure.
AC_SUBST(CONFIG_ARGS)
CONFIG_ARGS="$ac_configure_args"

AC_MSG_CHECKING([for --enable-universalsdk])
AC_ARG_ENABLE(universalsdk,
	AS_HELP_STRING([--enable-universalsdk@<:@=SDKDIR@:>@], [Build fat binary against Mac OS X SDK]),
[
	case $enableval in
	yes)
		# Locate the best usable SDK, see Mac/README.txt for more
		# information
		enableval="`/usr/bin/xcodebuild -version -sdk macosx Path 2>/dev/null`"
		if test -z "${enableval}"
		then
			enableval=/Developer/SDKs/MacOSX10.4u.sdk
			if test ! -d "${enableval}"
			then
				enableval=/
			fi
		fi
		;;
	esac
	case $enableval in
	no)
		UNIVERSALSDK=
		enable_universalsdk=
		;;
	*)
		UNIVERSALSDK=$enableval
		if test ! -d "${UNIVERSALSDK}"
		then
			AC_MSG_ERROR([--enable-universalsdk specifies non-existing SDK: ${UNIVERSALSDK}])
		fi
		;;
	esac
	
],[
   	UNIVERSALSDK=
	enable_universalsdk=
])
if test -n "${UNIVERSALSDK}"
then
	AC_MSG_RESULT(${UNIVERSALSDK})
else
	AC_MSG_RESULT(no)
fi
AC_SUBST(UNIVERSALSDK)

AC_SUBST(ARCH_RUN_32BIT)

# For backward compatibility reasons we prefer to select '32-bit' if available,
# otherwise use 'intel'
UNIVERSAL_ARCHS="32-bit"
if test "`uname -s`" = "Darwin"
then
	if test -n "${UNIVERSALSDK}"
	then
		if test -z "`/usr/bin/file "${UNIVERSALSDK}/usr/lib/libSystem.dylib" | grep ppc`"
		then
			UNIVERSAL_ARCHS="intel"
		fi
	fi
fi

AC_SUBST(LIPO_32BIT_FLAGS)
AC_MSG_CHECKING(for --with-universal-archs)
AC_ARG_WITH(universal-archs,
    AS_HELP_STRING([--with-universal-archs=ARCH], [select architectures for universal build ("32-bit", "64-bit", "3-way", "intel" or "all")]),
[
	AC_MSG_RESULT($withval)
	UNIVERSAL_ARCHS="$withval"
],
[
 	AC_MSG_RESULT(${UNIVERSAL_ARCHS})
])



AC_ARG_WITH(framework-name,
              AS_HELP_STRING([--with-framework-name=FRAMEWORK],
                             [specify an alternate name of the framework built with --enable-framework]),
[
    PYTHONFRAMEWORK=${withval}
    PYTHONFRAMEWORKDIR=${withval}.framework
    PYTHONFRAMEWORKIDENTIFIER=org.python.`echo $withval | tr '[A-Z]' '[a-z]'`
    ],[
    PYTHONFRAMEWORK=Python
    PYTHONFRAMEWORKDIR=Python.framework
    PYTHONFRAMEWORKIDENTIFIER=org.python.python
])
dnl quadrigraphs "@<:@" and "@:>@" produce "[" and "]" in the output
AC_ARG_ENABLE(framework,
              AS_HELP_STRING([--enable-framework@<:@=INSTALLDIR@:>@], [Build (MacOSX|Darwin) framework]),
[
	case $enableval in
	yes) 
		enableval=/Library/Frameworks
	esac
	case $enableval in
	no)
		PYTHONFRAMEWORK=
		PYTHONFRAMEWORKDIR=no-framework
		PYTHONFRAMEWORKPREFIX=
		PYTHONFRAMEWORKINSTALLDIR=
		FRAMEWORKINSTALLFIRST=
		FRAMEWORKINSTALLLAST=
		FRAMEWORKALTINSTALLFIRST=
		FRAMEWORKALTINSTALLLAST=
		if test "x${prefix}" = "xNONE"; then
			FRAMEWORKUNIXTOOLSPREFIX="${ac_default_prefix}"
		else
			FRAMEWORKUNIXTOOLSPREFIX="${prefix}"
		fi
		enable_framework=
		;;
	*)
		PYTHONFRAMEWORKPREFIX="${enableval}"
		PYTHONFRAMEWORKINSTALLDIR=$PYTHONFRAMEWORKPREFIX/$PYTHONFRAMEWORKDIR
		FRAMEWORKINSTALLFIRST="frameworkinstallstructure"
		FRAMEWORKALTINSTALLFIRST="frameworkinstallstructure "
		FRAMEWORKINSTALLLAST="frameworkinstallmaclib frameworkinstallapps frameworkinstallunixtools"
		FRAMEWORKALTINSTALLLAST="frameworkinstallmaclib frameworkinstallapps frameworkaltinstallunixtools"
		FRAMEWORKINSTALLAPPSPREFIX="/Applications"

		if test "x${prefix}" = "xNONE" ; then
			FRAMEWORKUNIXTOOLSPREFIX="${ac_default_prefix}"

		else
			FRAMEWORKUNIXTOOLSPREFIX="${prefix}"
		fi

		case "${enableval}" in
		/System*)
			FRAMEWORKINSTALLAPPSPREFIX="/Applications"
			if test "${prefix}" = "NONE" ; then
				# See below
				FRAMEWORKUNIXTOOLSPREFIX="/usr"
			fi
			;;

		/Library*)
			FRAMEWORKINSTALLAPPSPREFIX="/Applications"
			;;

		*/Library/Frameworks)
			MDIR="`dirname "${enableval}"`"
			MDIR="`dirname "${MDIR}"`"
			FRAMEWORKINSTALLAPPSPREFIX="${MDIR}/Applications"

			if test "${prefix}" = "NONE"; then
				# User hasn't specified the 
				# --prefix option, but wants to install
				# the framework in a non-default location,
				# ensure that the compatibility links get
				# installed relative to that prefix as well
				# instead of in /usr/local.
				FRAMEWORKUNIXTOOLSPREFIX="${MDIR}"
			fi
			;;

		*)
			FRAMEWORKINSTALLAPPSPREFIX="/Applications"
			;;
		esac

		prefix=$PYTHONFRAMEWORKINSTALLDIR/Versions/$VERSION

		# Add files for Mac specific code to the list of output
		# files:
		AC_CONFIG_FILES(Mac/Makefile)
		AC_CONFIG_FILES(Mac/PythonLauncher/Makefile)
		AC_CONFIG_FILES(Mac/Resources/framework/Info.plist)
		AC_CONFIG_FILES(Mac/Resources/app/Info.plist)
	esac
	],[
	PYTHONFRAMEWORK=
	PYTHONFRAMEWORKDIR=no-framework
	PYTHONFRAMEWORKPREFIX=
	PYTHONFRAMEWORKINSTALLDIR=
	FRAMEWORKINSTALLFIRST=
	FRAMEWORKINSTALLLAST=
	FRAMEWORKALTINSTALLFIRST=
	FRAMEWORKALTINSTALLLAST=
	if test "x${prefix}" = "xNONE" ; then
		FRAMEWORKUNIXTOOLSPREFIX="${ac_default_prefix}"
	else
		FRAMEWORKUNIXTOOLSPREFIX="${prefix}"
	fi
	enable_framework=

])
AC_SUBST(PYTHONFRAMEWORK)
AC_SUBST(PYTHONFRAMEWORKIDENTIFIER)
AC_SUBST(PYTHONFRAMEWORKDIR)
AC_SUBST(PYTHONFRAMEWORKPREFIX)
AC_SUBST(PYTHONFRAMEWORKINSTALLDIR)
AC_SUBST(FRAMEWORKINSTALLFIRST)
AC_SUBST(FRAMEWORKINSTALLLAST)
AC_SUBST(FRAMEWORKALTINSTALLFIRST)
AC_SUBST(FRAMEWORKALTINSTALLLAST)
AC_SUBST(FRAMEWORKUNIXTOOLSPREFIX)
AC_SUBST(FRAMEWORKINSTALLAPPSPREFIX)

##AC_ARG_WITH(dyld,
##            AS_HELP_STRING([--with-dyld],
##                           [Use (OpenStep|Rhapsody) dynamic linker]))
##
# Set name for machine-dependent library files
AC_ARG_VAR([MACHDEP], [name for machine-dependent library files])
AC_MSG_CHECKING(MACHDEP)
if test -z "$MACHDEP"
then
    # avoid using uname for cross builds
    if test "$cross_compiling" = yes; then
       # ac_sys_system and ac_sys_release are used for setting
       # a lot of different things including 'define_xopen_source'
       # in the case statement below.
	case "$host" in
	*-*-linux*)
		ac_sys_system=Linux
		;;
	*-*-cygwin*)
		ac_sys_system=Cygwin
		;;
	*)
		# for now, limit cross builds to known configurations
		MACHDEP="unknown"
		AC_MSG_ERROR([cross build not supported for $host])
	esac
	ac_sys_release=
    else
	ac_sys_system=`uname -s`
	if test "$ac_sys_system" = "AIX" \
	-o "$ac_sys_system" = "UnixWare" -o "$ac_sys_system" = "OpenUNIX"; then
		ac_sys_release=`uname -v`
	else
		ac_sys_release=`uname -r`
	fi
    fi
    ac_md_system=`echo $ac_sys_system |
			tr -d '[/ ]' | tr '[[A-Z]]' '[[a-z]]'`
    ac_md_release=`echo $ac_sys_release |
			tr -d '[/ ]' | sed 's/^[[A-Z]]\.//' | sed 's/\..*//'`
    MACHDEP="$ac_md_system$ac_md_release"

    case $MACHDEP in
	linux*) MACHDEP="linux";;
	cygwin*) MACHDEP="cygwin";;
	darwin*) MACHDEP="darwin";;
	irix646) MACHDEP="irix6";;
	'')	MACHDEP="unknown";;
    esac
fi

AC_SUBST(_PYTHON_HOST_PLATFORM)
if test "$cross_compiling" = yes; then
	case "$host" in
	*-*-linux*)
		case "$host_cpu" in
		arm*)
			_host_cpu=arm
			;;
		*)
			_host_cpu=$host_cpu
		esac
		;;
	*-*-cygwin*)
		_host_cpu=
		;;
	*)
		# for now, limit cross builds to known configurations
		MACHDEP="unknown"
		AC_MSG_ERROR([cross build not supported for $host])
	esac
	_PYTHON_HOST_PLATFORM="$MACHDEP${_host_cpu:+-$_host_cpu}"
fi
	
# Some systems cannot stand _XOPEN_SOURCE being defined at all; they
# disable features if it is defined, without any means to access these
# features as extensions. For these systems, we skip the definition of
# _XOPEN_SOURCE. Before adding a system to the list to gain access to
# some feature, make sure there is no alternative way to access this
# feature. Also, when using wildcards, make sure you have verified the
# need for not defining _XOPEN_SOURCE on all systems matching the
# wildcard, and that the wildcard does not include future systems
# (which may remove their limitations).
dnl quadrigraphs "@<:@" and "@:>@" produce "[" and "]" in the output
case $ac_sys_system/$ac_sys_release in
  # On OpenBSD, select(2) is not available if _XOPEN_SOURCE is defined,
  # even though select is a POSIX function. Reported by J. Ribbens.
  # Reconfirmed for OpenBSD 3.3 by Zachary Hamm, for 3.4 by Jason Ish.
  # In addition, Stefan Krah confirms that issue #1244610 exists through
  # OpenBSD 4.6, but is fixed in 4.7.
  OpenBSD/2.* | OpenBSD/3.* | OpenBSD/4.@<:@0123456@:>@) 
    define_xopen_source=no
    # OpenBSD undoes our definition of __BSD_VISIBLE if _XOPEN_SOURCE is
    # also defined. This can be overridden by defining _BSD_SOURCE
    # As this has a different meaning on Linux, only define it on OpenBSD
    AC_DEFINE(_BSD_SOURCE, 1, [Define on OpenBSD to activate all library features])
    ;;
  OpenBSD/*)
    # OpenBSD undoes our definition of __BSD_VISIBLE if _XOPEN_SOURCE is
    # also defined. This can be overridden by defining _BSD_SOURCE
    # As this has a different meaning on Linux, only define it on OpenBSD
    AC_DEFINE(_BSD_SOURCE, 1, [Define on OpenBSD to activate all library features])
    ;;
  # Defining _XOPEN_SOURCE on NetBSD version prior to the introduction of
  # _NETBSD_SOURCE disables certain features (eg. setgroups). Reported by
  # Marc Recht
  NetBSD/1.5 | NetBSD/1.5.* | NetBSD/1.6 | NetBSD/1.6.* | NetBSD/1.6@<:@A-S@:>@)
    define_xopen_source=no;;
  # From the perspective of Solaris, _XOPEN_SOURCE is not so much a
  # request to enable features supported by the standard as a request
  # to disable features not supported by the standard.  The best way
  # for Python to use Solaris is simply to leave _XOPEN_SOURCE out
  # entirely and define __EXTENSIONS__ instead.
  SunOS/*)
    define_xopen_source=no;;
  # On UnixWare 7, u_long is never defined with _XOPEN_SOURCE,
  # but used in /usr/include/netinet/tcp.h. Reported by Tim Rice.
  # Reconfirmed for 7.1.4 by Martin v. Loewis.
  OpenUNIX/8.0.0| UnixWare/7.1.@<:@0-4@:>@)
    define_xopen_source=no;;
  # On OpenServer 5, u_short is never defined with _XOPEN_SOURCE,
  # but used in struct sockaddr.sa_family. Reported by Tim Rice.
  SCO_SV/3.2)
    define_xopen_source=no;;
  # On FreeBSD 4, the math functions C89 does not cover are never defined
  # with _XOPEN_SOURCE and __BSD_VISIBLE does not re-enable them.
  FreeBSD/4.*)
    define_xopen_source=no;;
  # On MacOS X 10.2, a bug in ncurses.h means that it craps out if 
  # _XOPEN_EXTENDED_SOURCE is defined. Apparently, this is fixed in 10.3, which
  # identifies itself as Darwin/7.*
  # On Mac OS X 10.4, defining _POSIX_C_SOURCE or _XOPEN_SOURCE
  # disables platform specific features beyond repair.
  # On Mac OS X 10.3, defining _POSIX_C_SOURCE or _XOPEN_SOURCE 
  # has no effect, don't bother defining them
  Darwin/@<:@6789@:>@.*)
    define_xopen_source=no;;
  Darwin/1@<:@0-9@:>@.*)
    define_xopen_source=no;;
  # On AIX 4 and 5.1, mbstate_t is defined only when _XOPEN_SOURCE == 500 but
  # used in wcsnrtombs() and mbsnrtowcs() even if _XOPEN_SOURCE is not defined
  # or has another value. By not (re)defining it, the defaults come in place.
  AIX/4)
    define_xopen_source=no;;
  AIX/5)
    if test `uname -r` -eq 1; then
      define_xopen_source=no
    fi
    ;;
  # On QNX 6.3.2, defining _XOPEN_SOURCE prevents netdb.h from
  # defining NI_NUMERICHOST.
  QNX/6.3.2)
    define_xopen_source=no
    ;;

esac

if test $define_xopen_source = yes
then
  # X/Open 7, incorporating POSIX.1-2008
  AC_DEFINE(_XOPEN_SOURCE, 700,
            Define to the level of X/Open that your system supports)

  # On Tru64 Unix 4.0F, defining _XOPEN_SOURCE also requires
  # definition of _XOPEN_SOURCE_EXTENDED and _POSIX_C_SOURCE, or else
  # several APIs are not declared. Since this is also needed in some
  # cases for HP-UX, we define it globally.
  AC_DEFINE(_XOPEN_SOURCE_EXTENDED, 1,
   	    Define to activate Unix95-and-earlier features)

  AC_DEFINE(_POSIX_C_SOURCE, 200809L, Define to activate features from IEEE Stds 1003.1-2008)
fi

#
# SGI compilers allow the specification of the both the ABI and the
# ISA on the command line.  Depending on the values of these switches,
# different and often incompatable code will be generated.
#
# The SGI_ABI variable can be used to modify the CC and LDFLAGS and
# thus supply support for various ABI/ISA combinations.  The MACHDEP
# variable is also adjusted.
#
AC_SUBST(SGI_ABI)
if test ! -z "$SGI_ABI"
then
        CC="cc $SGI_ABI"
        LDFLAGS="$SGI_ABI $LDFLAGS"
        MACHDEP=`echo "${MACHDEP}${SGI_ABI}" | sed 's/ *//g'`
fi
AC_MSG_RESULT($MACHDEP)

# Record the configure-time value of MACOSX_DEPLOYMENT_TARGET,
# it may influence the way we can build extensions, so distutils
# needs to check it
AC_SUBST(CONFIGURE_MACOSX_DEPLOYMENT_TARGET)
AC_SUBST(EXPORT_MACOSX_DEPLOYMENT_TARGET)
CONFIGURE_MACOSX_DEPLOYMENT_TARGET=
EXPORT_MACOSX_DEPLOYMENT_TARGET='#'

# checks for alternative programs

# compiler flags are generated in two sets, BASECFLAGS and OPT.  OPT is just
# for debug/optimization stuff.  BASECFLAGS is for flags that are required
# just to get things to compile and link.  Users are free to override OPT
# when running configure or make.  The build should not break if they do.
# BASECFLAGS should generally not be messed with, however.

# XXX shouldn't some/most/all of this code be merged with the stuff later
# on that fiddles with OPT and BASECFLAGS?
AC_MSG_CHECKING(for --without-gcc)
AC_ARG_WITH(gcc,
            AS_HELP_STRING([--without-gcc], [never use gcc]),
[
	case $withval in
	no)	CC=${CC:-cc}
		without_gcc=yes;;
	yes)	CC=gcc
		without_gcc=no;;
	*)	CC=$withval
		without_gcc=$withval;;
	esac], [
	case $ac_sys_system in
	AIX*)   CC=${CC:-xlc_r}
		without_gcc=;;
	*)	without_gcc=no;;
	esac])
AC_MSG_RESULT($without_gcc)

# If the user switches compilers, we can't believe the cache
if test ! -z "$ac_cv_prog_CC" -a ! -z "$CC" -a "$CC" != "$ac_cv_prog_CC"
then
  AC_MSG_ERROR([cached CC is different -- throw away $cache_file
(it is also a good idea to do 'make clean' before compiling)])
fi

# Don't let AC_PROG_CC set the default CFLAGS. It normally sets -g -O2
# when the compiler supports them, but we don't always want -O2, and
# we set -g later.
if test -z "$CFLAGS"; then
        CFLAGS=
fi

if test "$ac_sys_system" = "Darwin"
then
	# Compiler selection on MacOSX is more complicated than
	# AC_PROG_CC can handle, see Mac/README.txt for more
	# information
	if test -z "${CC}"
	then
		found_gcc=
		found_clang=
		as_save_IFS=$IFS; IFS=:
		for as_dir in $PATH
		do
			IFS=$as_save_IFS
			if test -x $as_dir/gcc; then
				if test -z "${found_gcc}"; then
					found_gcc=$as_dir/gcc
				fi
			fi
			if test -x $as_dir/clang; then
				if test -z "${found_clang}"; then
					found_clang=$as_dir/clang
				fi
			fi
		done
		IFS=$as_save_IFS

		if test -n "$found_gcc" -a -n "$found_clang"
		then
			if test -n "`"$found_gcc" --version | grep llvm-gcc`"
			then
				AC_MSG_NOTICE([Detected llvm-gcc, falling back to clang])
				CC="$found_clang"
				CXX="$found_clang++"
			fi


		elif test -z "$found_gcc" -a -n "$found_clang"
		then
			AC_MSG_NOTICE([No GCC found, use CLANG])
			CC="$found_clang"
			CXX="$found_clang++"

		elif test -z "$found_gcc" -a -z "$found_clang"
		then
			found_clang=`/usr/bin/xcrun -find clang 2>/dev/null`
			if test -n "${found_clang}"
			then
				AC_MSG_NOTICE([Using clang from Xcode.app])
				CC="${found_clang}"
				CXX="`/usr/bin/xcrun -find clang++`"

			# else: use default behaviour
			fi
		fi
	fi
fi
AC_PROG_CC

AC_SUBST(CXX)
AC_SUBST(MAINCC)
AC_MSG_CHECKING(for --with-cxx-main=<compiler>)
AC_ARG_WITH(cxx_main,
            AS_HELP_STRING([--with-cxx-main=<compiler>],
                           [compile main() and link python executable with C++ compiler]),
[
	
	case $withval in
	no)	with_cxx_main=no
		MAINCC='$(CC)';;
	yes)	with_cxx_main=yes
		MAINCC='$(CXX)';;
	*)	with_cxx_main=yes
		MAINCC=$withval
		if test -z "$CXX"
		then
			CXX=$withval
		fi;;
	esac], [
	with_cxx_main=no
	MAINCC='$(CC)'
])
AC_MSG_RESULT($with_cxx_main)

preset_cxx="$CXX"
if test -z "$CXX"
then
        case "$CC" in
        gcc)    AC_PATH_TOOL(CXX, [g++], [g++], [notfound]) ;;
        cc)     AC_PATH_TOOL(CXX, [c++], [c++], [notfound]) ;;
        clang|*/clang)     AC_PATH_TOOL(CXX, [clang++], [clang++], [notfound]) ;;
        esac
	if test "$CXX" = "notfound"
	then
		CXX=""
	fi
fi
if test -z "$CXX"
then
	AC_CHECK_TOOLS(CXX, $CCC c++ g++ gcc CC cxx cc++ cl, notfound)
	if test "$CXX" = "notfound"
	then
		CXX=""
	fi
fi
if test "$preset_cxx" != "$CXX"
then
        AC_MSG_WARN([

  By default, distutils will build C++ extension modules with "$CXX".
  If this is not intended, then set CXX on the configure command line.
  ])
fi


AC_MSG_CHECKING([for -Wl,--no-as-needed])
save_LDFLAGS="$LDFLAGS"
LDFLAGS="$LDFLAGS -Wl,--no-as-needed"
AC_LINK_IFELSE([AC_LANG_PROGRAM([[]], [[]])],
  [NO_AS_NEEDED="-Wl,--no-as-needed"
   AC_MSG_RESULT([yes])],
  [NO_AS_NEEDED=""
   AC_MSG_RESULT([no])])
LDFLAGS="$save_LDFLAGS"
AC_SUBST(NO_AS_NEEDED)


# checks for UNIX variants that set C preprocessor variables
AC_USE_SYSTEM_EXTENSIONS

# Check for unsupported systems
case $ac_sys_system/$ac_sys_release in
atheos*|Linux*/1*)
   echo This system \($ac_sys_system/$ac_sys_release\) is no longer supported.
   echo See README for details.
   exit 1;;
esac

AC_EXEEXT
AC_MSG_CHECKING(for --with-suffix)
AC_ARG_WITH(suffix,
            AS_HELP_STRING([--with-suffix=.exe], [set executable suffix]),
[
	case $withval in
	no)	EXEEXT=;;
	yes)	EXEEXT=.exe;;
	*)	EXEEXT=$withval;;
	esac])
AC_MSG_RESULT($EXEEXT)

# Test whether we're running on a non-case-sensitive system, in which
# case we give a warning if no ext is given
AC_SUBST(BUILDEXEEXT)
AC_MSG_CHECKING(for case-insensitive build directory)
if test ! -d CaseSensitiveTestDir; then
mkdir CaseSensitiveTestDir
fi

if test -d casesensitivetestdir
then
    AC_MSG_RESULT(yes)
    BUILDEXEEXT=.exe
else
	AC_MSG_RESULT(no)
	BUILDEXEEXT=$EXEEXT
fi
rmdir CaseSensitiveTestDir

case $MACHDEP in
bsdos*)
    case $CC in
    gcc) CC="$CC -D_HAVE_BSDI";;
    esac;;
esac

case $ac_sys_system in
hp*|HP*)
    case $CC in
    cc|*/cc) CC="$CC -Ae";;
    esac;;
esac

MULTIARCH=$($CC --print-multiarch 2>/dev/null)
AC_SUBST(MULTIARCH)


AC_SUBST(LIBRARY)
AC_MSG_CHECKING(LIBRARY)
if test -z "$LIBRARY"
then
	LIBRARY='libpython$(VERSION)$(ABIFLAGS).a'
fi
AC_MSG_RESULT($LIBRARY)

# LDLIBRARY is the name of the library to link against (as opposed to the
# name of the library into which to insert object files). BLDLIBRARY is also
# the library to link against, usually. On Mac OS X frameworks, BLDLIBRARY
# is blank as the main program is not linked directly against LDLIBRARY.
# LDLIBRARYDIR is the path to LDLIBRARY, which is made in a subdirectory. On
# systems without shared libraries, LDLIBRARY is the same as LIBRARY
# (defined in the Makefiles). On Cygwin LDLIBRARY is the import library,
# DLLLIBRARY is the shared (i.e., DLL) library.
# 
# RUNSHARED is used to run shared python without installed libraries
#
# INSTSONAME is the name of the shared library that will be use to install
# on the system - some systems like version suffix, others don't
#
# LDVERSION is the shared library version number, normally the Python version
# with the ABI build flags appended.
AC_SUBST(LDLIBRARY)
AC_SUBST(DLLLIBRARY)
AC_SUBST(BLDLIBRARY)
AC_SUBST(PY3LIBRARY)
AC_SUBST(LDLIBRARYDIR)
AC_SUBST(INSTSONAME)
AC_SUBST(RUNSHARED)
AC_SUBST(LDVERSION)
LDLIBRARY="$LIBRARY"
BLDLIBRARY='$(LDLIBRARY)'
INSTSONAME='$(LDLIBRARY)'
DLLLIBRARY=''
LDLIBRARYDIR=''
RUNSHARED=''
LDVERSION="$VERSION"

# LINKCC is the command that links the python executable -- default is $(CC).
# If CXX is set, and if it is needed to link a main function that was
# compiled with CXX, LINKCC is CXX instead. Always using CXX is undesirable:
# python might then depend on the C++ runtime
# This is altered for AIX in order to build the export list before 
# linking.
AC_SUBST(LINKCC)
AC_MSG_CHECKING(LINKCC)
if test -z "$LINKCC"
then
	LINKCC='$(PURIFY) $(MAINCC)'
	case $ac_sys_system in
	AIX*)
	   exp_extra="\"\""
	   if test $ac_sys_release -ge 5 -o \
		   $ac_sys_release -eq 4 -a `uname -r` -ge 2 ; then
	       exp_extra="."
	   fi
	   LINKCC="\$(srcdir)/Modules/makexp_aix Modules/python.exp $exp_extra \$(LIBRARY); $LINKCC";;
	QNX*)
	   # qcc must be used because the other compilers do not
	   # support -N.
	   LINKCC=qcc;;
	esac
fi
AC_MSG_RESULT($LINKCC)

# GNULD is set to "yes" if the GNU linker is used.  If this goes wrong
# make sure we default having it set to "no": this is used by
# distutils.unixccompiler to know if it should add --enable-new-dtags
# to linker command lines, and failing to detect GNU ld simply results
# in the same bahaviour as before.
AC_SUBST(GNULD)
AC_MSG_CHECKING(for GNU ld)
ac_prog=ld
if test "$GCC" = yes; then
       ac_prog=`$CC -print-prog-name=ld`
fi
case `"$ac_prog" -V 2>&1 < /dev/null` in
      *GNU*)
          GNULD=yes;;
      *)
          GNULD=no;;
esac
AC_MSG_RESULT($GNULD)

AC_C_INLINE
if test "$ac_cv_c_inline" != no ; then
        AC_DEFINE(USE_INLINE, 1, [Define to use the C99 inline keyword.])
        AC_SUBST(USE_INLINE)
fi


AC_MSG_CHECKING(for --enable-shared)
AC_ARG_ENABLE(shared,
              AS_HELP_STRING([--enable-shared], [disable/enable building shared python library]))

if test -z "$enable_shared"
then 
  case $ac_sys_system in
  CYGWIN*)
    enable_shared="yes";;
  *)
    enable_shared="no";;
  esac
fi
AC_MSG_RESULT($enable_shared)

AC_MSG_CHECKING(for --enable-profiling)
AC_ARG_ENABLE(profiling,
              AS_HELP_STRING([--enable-profiling], [enable C-level code profiling]))
if test "x$enable_profiling" = xyes; then
  ac_save_cc="$CC"
  CC="$(CC) -pg"
  AC_LINK_IFELSE([AC_LANG_SOURCE([[int main() { return 0; }]])],
    [],
    [enable_profiling=no])
  CC="$ac_save_cc"
else
  enable_profiling=no
fi
AC_MSG_RESULT($enable_profiling)

if test "x$enable_profiling" = xyes; then
  BASECFLAGS="-pg $BASECFLAGS"
  LDFLAGS="-pg $LDFLAGS"
fi

AC_MSG_CHECKING(LDLIBRARY)

# MacOSX framework builds need more magic. LDLIBRARY is the dynamic
# library that we build, but we do not want to link against it (we
# will find it with a -framework option). For this reason there is an
# extra variable BLDLIBRARY against which Python and the extension
# modules are linked, BLDLIBRARY. This is normally the same as
# LDLIBRARY, but empty for MacOSX framework builds.
if test "$enable_framework"
then
  LDLIBRARY='$(PYTHONFRAMEWORKDIR)/Versions/$(VERSION)/$(PYTHONFRAMEWORK)'
  RUNSHARED=DYLD_FRAMEWORK_PATH="`pwd`:$DYLD_FRAMEWORK_PATH"
  BLDLIBRARY=''
else
  BLDLIBRARY='$(LDLIBRARY)'
fi  

# Other platforms follow
if test $enable_shared = "yes"; then
  AC_DEFINE(Py_ENABLE_SHARED, 1, [Defined if Python is built as a shared library.])
  case $ac_sys_system in
    CYGWIN*)
          LDLIBRARY='libpython$(LDVERSION).dll.a'
          DLLLIBRARY='libpython$(LDVERSION).dll'
          ;;
    SunOS*)
	  LDLIBRARY='libpython$(LDVERSION).so'
	  BLDLIBRARY='-Wl,-R,$(LIBDIR) -L. -lpython$(LDVERSION)'
	  RUNSHARED=LD_LIBRARY_PATH=`pwd`:${LD_LIBRARY_PATH}
	  INSTSONAME="$LDLIBRARY".$SOVERSION
	  if test "$with_pydebug" != yes
	  then
	      PY3LIBRARY=libpython3.so
	  fi
          ;;
    Linux*|GNU*|NetBSD*|FreeBSD*|DragonFly*|OpenBSD*)
	  LDLIBRARY='libpython$(LDVERSION).so'
	  BLDLIBRARY='-L. -lpython$(LDVERSION)'
	  RUNSHARED=LD_LIBRARY_PATH=`pwd`:${LD_LIBRARY_PATH}
	  case $ac_sys_system in
	      FreeBSD*)
		SOVERSION=`echo $SOVERSION|cut -d "." -f 1`
		;;
	  esac
	  INSTSONAME="$LDLIBRARY".$SOVERSION
	  if test "$with_pydebug" != yes
          then
	      PY3LIBRARY=libpython3.so
	  fi
	  ;;
    hp*|HP*)
	  case `uname -m` in
		ia64)
			LDLIBRARY='libpython$(LDVERSION).so'
			;;
		*)
			LDLIBRARY='libpython$(LDVERSION).sl'
			;;
	  esac
	  BLDLIBRARY='-Wl,+b,$(LIBDIR) -L. -lpython$(LDVERSION)'
	  RUNSHARED=SHLIB_PATH=`pwd`:${SHLIB_PATH}
	  ;;
    Darwin*)
    	LDLIBRARY='libpython$(LDVERSION).dylib'
	BLDLIBRARY='-L. -lpython$(LDVERSION)'
	RUNSHARED='DYLD_LIBRARY_PATH=`pwd`:${DYLD_LIBRARY_PATH}'
	;;
    AIX*)
	LDLIBRARY='libpython$(LDVERSION).so'
	RUNSHARED=LIBPATH=`pwd`:${LIBPATH}
	;;

  esac
else # shared is disabled
  case $ac_sys_system in
    CYGWIN*)
          BLDLIBRARY='$(LIBRARY)'
          LDLIBRARY='libpython$(LDVERSION).dll.a'
          ;;
  esac
fi

if test "$cross_compiling" = yes; then
	RUNSHARED=
fi

AC_MSG_RESULT($LDLIBRARY)

AC_PROG_RANLIB
AC_SUBST(AR)
AC_CHECK_TOOLS(AR, ar aal, ar)

# tweak ARFLAGS only if the user didn't set it on the command line
AC_SUBST(ARFLAGS)
if test -z "$ARFLAGS"
then
        ARFLAGS="rc"
fi

AC_CHECK_TOOLS([READELF], [readelf], [:])
if test "$cross_compiling" = yes; then
    case "$READELF" in
	readelf|:)
	AC_MSG_ERROR([readelf for the host is required for cross builds])
	;;
    esac
fi
AC_SUBST(READELF)

AC_SUBST(ASDLGEN)
AC_CHECK_PROGS(PYTHON, python$PACKAGE_VERSION python3 python, not-found)
if test "$PYTHON" = not-found; then
    ASDLGEN="@echo python: $PYTHON! cannot run \$(srcdir)/Parser/asdl_c.py #"
else
    ASDLGEN="$PYTHON"
fi


case $MACHDEP in
bsdos*|hp*|HP*)
	# install -d does not work on BSDI or HP-UX
	if test -z "$INSTALL"
	then
		INSTALL="${srcdir}/install-sh -c"
	fi
esac
AC_PROG_INSTALL
AC_PROG_MKDIR_P

# Not every filesystem supports hard links
AC_SUBST(LN)
if test -z "$LN" ; then
	case $ac_sys_system in
		CYGWIN*) LN="ln -s";;
		*) LN=ln;;
	esac
fi

# For calculating the .so ABI tag.
AC_SUBST(ABIFLAGS)
ABIFLAGS=""

# Check for --with-pydebug
AC_MSG_CHECKING(for --with-pydebug)
AC_ARG_WITH(pydebug, 
            AS_HELP_STRING([--with-pydebug], [build with Py_DEBUG defined]),
[
if test "$withval" != no
then 
  AC_DEFINE(Py_DEBUG, 1, 
  [Define if you want to build an interpreter with many run-time checks.]) 
  AC_MSG_RESULT(yes); 
  Py_DEBUG='true'
  ABIFLAGS="${ABIFLAGS}d"
else AC_MSG_RESULT(no); Py_DEBUG='false'
fi],
[AC_MSG_RESULT(no)])

# XXX Shouldn't the code above that fiddles with BASECFLAGS and OPT be
# merged with this chunk of code?

# Optimizer/debugger flags
# ------------------------
# (The following bit of code is complicated enough - please keep things
# indented properly.  Just pretend you're editing Python code. ;-)

# There are two parallel sets of case statements below, one that checks to
# see if OPT was set and one that does BASECFLAGS setting based upon
# compiler and platform.  BASECFLAGS tweaks need to be made even if the
# user set OPT.

# tweak OPT based on compiler and platform, only if the user didn't set
# it on the command line
AC_SUBST(OPT)
if test "${OPT-unset}" = "unset"
then
    case $GCC in
    yes)
        if test "$CC" != 'g++' ; then
	    STRICT_PROTO="-Wstrict-prototypes"
	fi
        # For gcc 4.x we need to use -fwrapv so lets check if its supported
        if "$CC" -v --help 2>/dev/null |grep -- -fwrapv > /dev/null; then
           WRAP="-fwrapv"
        fi

        # Clang also needs -fwrapv
        case $CC in
            *clang*) WRAP="-fwrapv"
            ;;
        esac

	case $ac_cv_prog_cc_g in
	yes)
	    if test "$Py_DEBUG" = 'true' ; then
		# Optimization messes up debuggers, so turn it off for
		# debug builds.
		OPT="-g -O0 -Wall $STRICT_PROTO"
	    else
		OPT="-g $WRAP -O3 -Wall $STRICT_PROTO"
	    fi
	    ;;
	*)
	    OPT="-O3 -Wall $STRICT_PROTO"
	    ;;
	esac
	case $ac_sys_system in
	    SCO_SV*) OPT="$OPT -m486 -DSCO5"
	    ;;
        esac
	;;

    *)
	OPT="-O"
	;;
    esac
fi

AC_SUBST(BASECFLAGS)

# The -arch flags for universal builds on OSX
UNIVERSAL_ARCH_FLAGS=
AC_SUBST(UNIVERSAL_ARCH_FLAGS)

# tweak BASECFLAGS based on compiler and platform
case $GCC in
yes)
    # Python doesn't violate C99 aliasing rules, but older versions of
    # GCC produce warnings for legal Python code.  Enable
    # -fno-strict-aliasing on versions of GCC that support but produce
    # warnings.  See Issue3326
    AC_MSG_CHECKING(whether $CC accepts and needs -fno-strict-aliasing)
     ac_save_cc="$CC"
     CC="$CC -fno-strict-aliasing"
     save_CFLAGS="$CFLAGS"
     AC_CACHE_VAL(ac_cv_no_strict_aliasing,
       AC_COMPILE_IFELSE(
         [
	   AC_LANG_PROGRAM([[]], [[]])
	 ],[
	   CC="$ac_save_cc -fstrict-aliasing"
           CFLAGS="$CFLAGS -Werror -Wstrict-aliasing"
           AC_COMPILE_IFELSE(
	     [
	       AC_LANG_PROGRAM([[void f(int **x) {}]],
	         [[double *x; f((int **) &x);]])
	     ],[
	       ac_cv_no_strict_aliasing=no
	     ],[
               ac_cv_no_strict_aliasing=yes
	     ])
	 ],[
	   ac_cv_no_strict_aliasing=no
	 ]))
     CFLAGS="$save_CFLAGS"
     CC="$ac_save_cc"
    AC_MSG_RESULT($ac_cv_no_strict_aliasing)
    if test $ac_cv_no_strict_aliasing = yes
    then
      BASECFLAGS="$BASECFLAGS -fno-strict-aliasing"
    fi

    AC_MSG_CHECKING(if we can turn off $CC unused result warning)
     ac_save_cc="$CC"
     CC="$CC -Wunused-result -Werror"
     save_CFLAGS="$CFLAGS"
     AC_CACHE_VAL(ac_cv_disable_unused_result_warning,
       AC_COMPILE_IFELSE(
         [
	   AC_LANG_PROGRAM([[]], [[]])
	 ],[
           ac_cv_disable_unused_result_warning=yes
	 ],[
           ac_cv_disable_unused_result_warning=no
	 ]))
     CFLAGS="$save_CFLAGS"
     CC="$ac_save_cc"
    AC_MSG_RESULT($ac_cv_disable_unused_result_warning)

    if test $ac_cv_disable_unused_result_warning = yes
    then
      BASECFLAGS="$BASECFLAGS -Wno-unused-result"
    fi

    # if using gcc on alpha, use -mieee to get (near) full IEEE 754
    # support.  Without this, treatment of subnormals doesn't follow
    # the standard.
    case $host in
         alpha*)
                BASECFLAGS="$BASECFLAGS -mieee"
                ;;
    esac

    case $ac_sys_system in
	SCO_SV*)
	    BASECFLAGS="$BASECFLAGS -m486 -DSCO5"
	    ;;
	# is there any other compiler on Darwin besides gcc?
	Darwin*)
	    # -Wno-long-double, -no-cpp-precomp, and -mno-fused-madd
	    # used to be here, but non-Apple gcc doesn't accept them.
            if test "${CC}" = gcc
	    then
		AC_MSG_CHECKING(which compiler should be used)
		case "${UNIVERSALSDK}" in
		*/MacOSX10.4u.sdk)
			# Build using 10.4 SDK, force usage of gcc when the 
			# compiler is gcc, otherwise the user will get very
			# confusing error messages when building on OSX 10.6
			CC=gcc-4.0
			CPP=cpp-4.0
			;;
		esac
		AC_MSG_RESULT($CC)
	    fi


	    if test "${enable_universalsdk}"; then
		UNIVERSAL_ARCH_FLAGS=""
	        if test "$UNIVERSAL_ARCHS" = "32-bit" ; then
		   UNIVERSAL_ARCH_FLAGS="-arch ppc -arch i386"
		   ARCH_RUN_32BIT=""
		   LIPO_32BIT_FLAGS=""
	         elif test "$UNIVERSAL_ARCHS" = "64-bit" ; then
		   UNIVERSAL_ARCH_FLAGS="-arch ppc64 -arch x86_64"
		   LIPO_32BIT_FLAGS=""
		   ARCH_RUN_32BIT="true"

	         elif test "$UNIVERSAL_ARCHS" = "all" ; then
		   UNIVERSAL_ARCH_FLAGS="-arch i386 -arch ppc -arch ppc64 -arch x86_64"
		   LIPO_32BIT_FLAGS="-extract ppc7400 -extract i386"
		   ARCH_RUN_32BIT="/usr/bin/arch -i386 -ppc"

	         elif test "$UNIVERSAL_ARCHS" = "intel" ; then
		   UNIVERSAL_ARCH_FLAGS="-arch i386 -arch x86_64"
		   LIPO_32BIT_FLAGS="-extract i386"
		   ARCH_RUN_32BIT="/usr/bin/arch -i386"

	         elif test "$UNIVERSAL_ARCHS" = "3-way" ; then
		   UNIVERSAL_ARCH_FLAGS="-arch i386 -arch ppc -arch x86_64"
		   LIPO_32BIT_FLAGS="-extract ppc7400 -extract i386"
		   ARCH_RUN_32BIT="/usr/bin/arch -i386 -ppc"

		 else
	           AC_MSG_ERROR([proper usage is --with-universal-arch=32-bit|64-bit|all|intel|3-way])

		 fi


		CFLAGS="${UNIVERSAL_ARCH_FLAGS} -isysroot ${UNIVERSALSDK} ${CFLAGS}"
		if test "${UNIVERSALSDK}" != "/"
		then
			CFLAGS="-isysroot ${UNIVERSALSDK} ${CFLAGS}"
			LDFLAGS="-isysroot ${UNIVERSALSDK} ${LDFLAGS}"
			CPPFLAGS="-isysroot ${UNIVERSALSDK} ${CPPFLAGS}"
		fi
	    fi

	    # Calculate the right deployment target for this build.
	    #
	    cur_target=`sw_vers -productVersion | sed 's/\(10\.[[0-9]]*\).*/\1/'`
	    if test ${cur_target} '>' 10.2 && \
	       test ${cur_target} '<' 10.6
	    then
		    cur_target=10.3
		    if test ${enable_universalsdk}; then
			    if test "${UNIVERSAL_ARCHS}" = "all"; then
				    # Ensure that the default platform for a 
				    # 4-way universal build is OSX 10.5, 
				    # that's the first OS release where 
				    # 4-way builds make sense.
				    cur_target='10.5'

			    elif test "${UNIVERSAL_ARCHS}" = "3-way"; then
				    cur_target='10.5'

			    elif test "${UNIVERSAL_ARCHS}" = "intel"; then
				    cur_target='10.5'

			    elif test "${UNIVERSAL_ARCHS}" = "64-bit"; then
				    cur_target='10.5'
			    fi
		    else
			    if test `/usr/bin/arch` = "i386"; then
				    # On Intel macs default to a deployment
				    # target of 10.4, that's the first OSX
				    # release with Intel support.
				    cur_target="10.4"
			    fi
		    fi
	    fi
	    CONFIGURE_MACOSX_DEPLOYMENT_TARGET=${MACOSX_DEPLOYMENT_TARGET-${cur_target}}
	    
	    # Make sure that MACOSX_DEPLOYMENT_TARGET is set in the 
	    # environment with a value that is the same as what we'll use
	    # in the Makefile to ensure that we'll get the same compiler
	    # environment during configure and build time.
	    MACOSX_DEPLOYMENT_TARGET="$CONFIGURE_MACOSX_DEPLOYMENT_TARGET"
	    export MACOSX_DEPLOYMENT_TARGET
	    EXPORT_MACOSX_DEPLOYMENT_TARGET=''

	    ;;
    esac
    ;;

*)
    case $ac_sys_system in
    OpenUNIX*|UnixWare*)
	BASECFLAGS="$BASECFLAGS -K pentium,host,inline,loop_unroll,alloca "
	;;
    SCO_SV*)
	BASECFLAGS="$BASECFLAGS -belf -Ki486 -DSCO5"
	;;
    esac
    ;;
esac

if test "$Py_DEBUG" = 'true'; then
  :
else
  OPT="-DNDEBUG $OPT"
fi

if test "$ac_arch_flags"
then
	BASECFLAGS="$BASECFLAGS $ac_arch_flags"
fi

# Check whether GCC supports PyArg_ParseTuple format
if test "$GCC" = "yes"
then
  AC_MSG_CHECKING(whether gcc supports ParseTuple __format__)
  save_CFLAGS=$CFLAGS
  CFLAGS="$CFLAGS -Werror"
  AC_COMPILE_IFELSE([
    AC_LANG_PROGRAM([[void f(char*,...)__attribute((format(PyArg_ParseTuple, 1, 2)));]], [[]])
  ],[
    AC_DEFINE(HAVE_ATTRIBUTE_FORMAT_PARSETUPLE, 1,
      [Define if GCC supports __attribute__((format(PyArg_ParseTuple, 2, 3)))])
    AC_MSG_RESULT(yes)
  ],[
    AC_MSG_RESULT(no)
  ])
  CFLAGS=$save_CFLAGS
fi

# On some compilers, pthreads are available without further options
# (e.g. MacOS X). On some of these systems, the compiler will not
# complain if unaccepted options are passed (e.g. gcc on Mac OS X).
# So we have to see first whether pthreads are available without
# options before we can check whether -Kpthread improves anything.
AC_MSG_CHECKING(whether pthreads are available without options)
AC_CACHE_VAL(ac_cv_pthread_is_default,
[AC_RUN_IFELSE([AC_LANG_SOURCE([[
#include <stdio.h>
#include <pthread.h>

void* routine(void* p){return NULL;}

int main(){
  pthread_t p;
  if(pthread_create(&p,NULL,routine,NULL)!=0)
    return 1;
  (void)pthread_detach(p);
  return 0;
}
]])],[
  ac_cv_pthread_is_default=yes
  ac_cv_kthread=no
  ac_cv_pthread=no
],[ac_cv_pthread_is_default=no],[ac_cv_pthread_is_default=no])
])
AC_MSG_RESULT($ac_cv_pthread_is_default)


if test $ac_cv_pthread_is_default = yes 
then
  ac_cv_kpthread=no
else
# -Kpthread, if available, provides the right #defines
# and linker options to make pthread_create available
# Some compilers won't report that they do not support -Kpthread,
# so we need to run a program to see whether it really made the
# function available.
AC_MSG_CHECKING(whether $CC accepts -Kpthread)
AC_CACHE_VAL(ac_cv_kpthread,
[ac_save_cc="$CC"
CC="$CC -Kpthread"
AC_RUN_IFELSE([AC_LANG_SOURCE([[
#include <stdio.h>
#include <pthread.h>

void* routine(void* p){return NULL;}

int main(){
  pthread_t p;
  if(pthread_create(&p,NULL,routine,NULL)!=0)
    return 1;
  (void)pthread_detach(p);
  return 0;
}
]])],[ac_cv_kpthread=yes],[ac_cv_kpthread=no],[ac_cv_kpthread=no])
CC="$ac_save_cc"])
AC_MSG_RESULT($ac_cv_kpthread)
fi

if test $ac_cv_kpthread = no -a $ac_cv_pthread_is_default = no
then
# -Kthread, if available, provides the right #defines
# and linker options to make pthread_create available
# Some compilers won't report that they do not support -Kthread,
# so we need to run a program to see whether it really made the
# function available.
AC_MSG_CHECKING(whether $CC accepts -Kthread)
AC_CACHE_VAL(ac_cv_kthread,
[ac_save_cc="$CC"
CC="$CC -Kthread"
AC_RUN_IFELSE([AC_LANG_SOURCE([[
#include <stdio.h>
#include <pthread.h>

void* routine(void* p){return NULL;}

int main(){
  pthread_t p;
  if(pthread_create(&p,NULL,routine,NULL)!=0)
    return 1;
  (void)pthread_detach(p);
  return 0;
}
]])],[ac_cv_kthread=yes],[ac_cv_kthread=no],[ac_cv_kthread=no])
CC="$ac_save_cc"])
AC_MSG_RESULT($ac_cv_kthread)
fi

if test $ac_cv_kthread = no -a $ac_cv_pthread_is_default = no
then
# -pthread, if available, provides the right #defines
# and linker options to make pthread_create available
# Some compilers won't report that they do not support -pthread,
# so we need to run a program to see whether it really made the
# function available.
AC_MSG_CHECKING(whether $CC accepts -pthread)
AC_CACHE_VAL(ac_cv_pthread,
[ac_save_cc="$CC"
CC="$CC -pthread"
AC_RUN_IFELSE([AC_LANG_SOURCE([[
#include <stdio.h>
#include <pthread.h>

void* routine(void* p){return NULL;}

int main(){
  pthread_t p;
  if(pthread_create(&p,NULL,routine,NULL)!=0)
    return 1;
  (void)pthread_detach(p);
  return 0;
}
]])],[ac_cv_pthread=yes],[ac_cv_pthread=no],[ac_cv_pthread=no])
CC="$ac_save_cc"])
AC_MSG_RESULT($ac_cv_pthread)
fi

# If we have set a CC compiler flag for thread support then
# check if it works for CXX, too.
ac_cv_cxx_thread=no
if test ! -z "$CXX"
then
AC_MSG_CHECKING(whether $CXX also accepts flags for thread support)
ac_save_cxx="$CXX"

if test "$ac_cv_kpthread" = "yes"
then
  CXX="$CXX -Kpthread"  
  ac_cv_cxx_thread=yes
elif test "$ac_cv_kthread" = "yes"
then
  CXX="$CXX -Kthread"
  ac_cv_cxx_thread=yes
elif test "$ac_cv_pthread" = "yes"
then 
  CXX="$CXX -pthread"
  ac_cv_cxx_thread=yes
fi

if test $ac_cv_cxx_thread = yes
then
  echo 'void foo();int main(){foo();}void foo(){}' > conftest.$ac_ext
  $CXX -c conftest.$ac_ext 2>&5
  if $CXX -o conftest$ac_exeext conftest.$ac_objext 2>&5 \
     && test -s conftest$ac_exeext && ./conftest$ac_exeext
  then
    ac_cv_cxx_thread=yes
  else
    ac_cv_cxx_thread=no
  fi
  rm -fr conftest*
fi
AC_MSG_RESULT($ac_cv_cxx_thread)
fi
CXX="$ac_save_cxx"

dnl # check for ANSI or K&R ("traditional") preprocessor
dnl AC_MSG_CHECKING(for C preprocessor type)
dnl AC_COMPILE_IFELSE([AC_LANG_PROGRAM([[
dnl #define spam(name, doc) {#name, &name, #name "() -- " doc}
dnl int foo;
dnl struct {char *name; int *addr; char *doc;} desc = spam(foo, "something");
dnl ]], [[;]])],[cpp_type=ansi],[AC_DEFINE(HAVE_OLD_CPP) cpp_type=traditional])
dnl AC_MSG_RESULT($cpp_type)

# checks for header files
AC_HEADER_STDC
ac_save_cppflags="$CPPFLAGS"
CPPFLAGS="$CPPFLAGS -I/usr/include/ncursesw"
AC_CHECK_HEADERS(asm/types.h conio.h curses.h direct.h dlfcn.h errno.h \
fcntl.h grp.h \
ieeefp.h io.h langinfo.h libintl.h ncurses.h process.h pthread.h \
sched.h shadow.h signal.h stdint.h stropts.h termios.h \
unistd.h utime.h \
poll.h sys/devpoll.h sys/epoll.h sys/poll.h \
sys/audioio.h sys/xattr.h sys/bsdtty.h sys/event.h sys/file.h sys/ioctl.h \
sys/kern_control.h sys/loadavg.h sys/lock.h sys/mkdev.h sys/modem.h \
sys/param.h sys/select.h sys/sendfile.h sys/socket.h sys/statvfs.h \
sys/stat.h sys/syscall.h sys/sys_domain.h sys/termio.h sys/time.h \
sys/times.h sys/types.h sys/uio.h sys/un.h sys/utsname.h sys/wait.h pty.h \
libutil.h sys/resource.h netpacket/packet.h sysexits.h bluetooth.h \
bluetooth/bluetooth.h linux/tipc.h spawn.h util.h)
CPPFLAGS=$ac_save_cppflags
AC_HEADER_DIRENT
AC_HEADER_MAJOR

# On Darwin (OS X) net/if.h requires sys/socket.h to be imported first.
AC_CHECK_HEADERS([net/if.h], [], [],
[#include <stdio.h>
#ifdef STDC_HEADERS
# include <stdlib.h>
# include <stddef.h>
#else
# ifdef HAVE_STDLIB_H
#  include <stdlib.h>
# endif
#endif
#ifdef HAVE_SYS_SOCKET_H
# include <sys/socket.h>
#endif
])


# On Solaris, term.h requires curses.h
AC_CHECK_HEADERS(term.h,,,[
#ifdef HAVE_CURSES_H
#include <curses.h>
#endif
])

# On Linux, netlink.h requires asm/types.h
AC_CHECK_HEADERS(linux/netlink.h,,,[
#ifdef HAVE_ASM_TYPES_H
#include <asm/types.h>
#endif
#ifdef HAVE_SYS_SOCKET_H
#include <sys/socket.h>
#endif
])

# On Linux, can.h and can/raw.h require sys/socket.h
AC_CHECK_HEADERS(linux/can.h linux/can/raw.h,,,[
#ifdef HAVE_SYS_SOCKET_H
#include <sys/socket.h>
#endif
])

# checks for typedefs
was_it_defined=no
AC_MSG_CHECKING(for clock_t in time.h)
AC_EGREP_HEADER(clock_t, time.h, was_it_defined=yes, [
    AC_DEFINE(clock_t, long, [Define to 'long' if <time.h> doesn't define.])
])
AC_MSG_RESULT($was_it_defined)

AC_MSG_CHECKING(for makedev)
AC_LINK_IFELSE([AC_LANG_PROGRAM([[
#if defined(MAJOR_IN_MKDEV)
#include <sys/mkdev.h>
#elif defined(MAJOR_IN_SYSMACROS)
#include <sys/sysmacros.h>
#else
#include <sys/types.h>
#endif
]], [[
  makedev(0, 0) ]])
],[ac_cv_has_makedev=yes],[ac_cv_has_makedev=no])
AC_MSG_RESULT($ac_cv_has_makedev)
if test "$ac_cv_has_makedev" = "yes"; then
    AC_DEFINE(HAVE_MAKEDEV, 1, [Define this if you have the makedev macro.])
fi

# Enabling LFS on Solaris (2.6 to 9) with gcc 2.95 triggers a bug in
# the system headers: If _XOPEN_SOURCE and _LARGEFILE_SOURCE are
# defined, but the compiler does not support pragma redefine_extname,
# and _LARGEFILE64_SOURCE is not defined, the headers refer to 64-bit
# structures (such as rlimit64) without declaring them. As a
# work-around, disable LFS on such configurations

use_lfs=yes
AC_MSG_CHECKING(Solaris LFS bug)
AC_COMPILE_IFELSE([AC_LANG_PROGRAM([[
#define _LARGEFILE_SOURCE 1
#define _FILE_OFFSET_BITS 64
#include <sys/resource.h>
]], [[struct rlimit foo;]])],[sol_lfs_bug=no],[sol_lfs_bug=yes])
AC_MSG_RESULT($sol_lfs_bug)
if test "$sol_lfs_bug" = "yes"; then
  use_lfs=no
fi

if test "$use_lfs" = "yes"; then
# Two defines needed to enable largefile support on various platforms
# These may affect some typedefs
case $ac_sys_system/$ac_sys_release in
AIX*)
    AC_DEFINE(_LARGE_FILES, 1, 
    [This must be defined on AIX systems to enable large file support.])
    ;;
esac
AC_DEFINE(_LARGEFILE_SOURCE, 1, 
[This must be defined on some systems to enable large file support.])
AC_DEFINE(_FILE_OFFSET_BITS, 64,
[This must be set to 64 on some systems to enable large file support.])
fi

# Add some code to confdefs.h so that the test for off_t works on SCO
cat >> confdefs.h <<\EOF
#if defined(SCO_DS)
#undef _OFF_T
#endif
EOF

# Type availability checks
AC_TYPE_MODE_T
AC_TYPE_OFF_T
AC_TYPE_PID_T
AC_DEFINE_UNQUOTED([RETSIGTYPE],[void],[assume C89 semantics that RETSIGTYPE is always void])
AC_TYPE_SIZE_T
AC_TYPE_UID_T

# There are two separate checks for each of the exact-width integer types we
# need.  First we check whether the type is available using the usual
# AC_CHECK_TYPE macro with the default includes (which includes <inttypes.h>
# and <stdint.h> where available).  We then also use the special type checks of
# the form AC_TYPE_UINT32_T, which in the case that uint32_t is not available
# directly, #define's uint32_t to be a suitable type.

AC_CHECK_TYPE(uint32_t,
  AC_DEFINE(HAVE_UINT32_T, 1, [Define if your compiler provides uint32_t.]),,)
AC_TYPE_UINT32_T

AC_CHECK_TYPE(uint64_t,
  AC_DEFINE(HAVE_UINT64_T, 1, [Define if your compiler provides uint64_t.]),,)
AC_TYPE_UINT64_T

AC_CHECK_TYPE(int32_t,
  AC_DEFINE(HAVE_INT32_T, 1, [Define if your compiler provides int32_t.]),,)
AC_TYPE_INT32_T

AC_CHECK_TYPE(int64_t,
  AC_DEFINE(HAVE_INT64_T, 1, [Define if your compiler provides int64_t.]),,)
AC_TYPE_INT64_T

AC_CHECK_TYPE(ssize_t,
  AC_DEFINE(HAVE_SSIZE_T, 1, [Define if your compiler provides ssize_t]),,)
AC_CHECK_TYPE(__uint128_t,
  AC_DEFINE(HAVE_GCC_UINT128_T, 1, [Define if your compiler provides __uint128_t]),,)

# Sizes of various common basic types
# ANSI C requires sizeof(char) == 1, so no need to check it
AC_CHECK_SIZEOF(int, 4)
AC_CHECK_SIZEOF(long, 4)
AC_CHECK_SIZEOF(void *, 4)
AC_CHECK_SIZEOF(short, 2)
AC_CHECK_SIZEOF(float, 4)
AC_CHECK_SIZEOF(double, 8)
AC_CHECK_SIZEOF(fpos_t, 4)
AC_CHECK_SIZEOF(size_t, 4)
AC_CHECK_SIZEOF(pid_t, 4)

AC_MSG_CHECKING(for long long support)
have_long_long=no
AC_COMPILE_IFELSE([AC_LANG_PROGRAM([[]], [[long long x; x = (long long)0;]])],[
  AC_DEFINE(HAVE_LONG_LONG, 1, [Define this if you have the type long long.]) 
  have_long_long=yes
],[])
AC_MSG_RESULT($have_long_long)
if test "$have_long_long" = yes ; then
AC_CHECK_SIZEOF(long long, 8)
fi

AC_MSG_CHECKING(for long double support)
have_long_double=no
AC_COMPILE_IFELSE([AC_LANG_PROGRAM([[]], [[long double x; x = (long double)0;]])],[
  AC_DEFINE(HAVE_LONG_DOUBLE, 1, [Define this if you have the type long double.]) 
  have_long_double=yes
],[])
AC_MSG_RESULT($have_long_double)
if test "$have_long_double" = yes ; then
AC_CHECK_SIZEOF(long double, 16)
fi


AC_MSG_CHECKING(for _Bool support)
have_c99_bool=no
AC_COMPILE_IFELSE([AC_LANG_PROGRAM([[]], [[_Bool x; x = (_Bool)0;]])],[
  AC_DEFINE(HAVE_C99_BOOL, 1, [Define this if you have the type _Bool.]) 
  have_c99_bool=yes
],[])
AC_MSG_RESULT($have_c99_bool)
if test "$have_c99_bool" = yes ; then
AC_CHECK_SIZEOF(_Bool, 1)
fi

AC_CHECK_TYPES(uintptr_t, 
   [AC_CHECK_SIZEOF(uintptr_t, 4)], 
   [], [#ifdef HAVE_STDINT_H
        #include <stdint.h>
        #endif
        #ifdef HAVE_INTTYPES_H
        #include <inttypes.h>
        #endif])

AC_CHECK_SIZEOF(off_t, [], [
#ifdef HAVE_SYS_TYPES_H
#include <sys/types.h>
#endif
])

AC_MSG_CHECKING(whether to enable large file support)
if test "$have_long_long" = yes
then
if test "$ac_cv_sizeof_off_t" -gt "$ac_cv_sizeof_long" -a \
	"$ac_cv_sizeof_long_long" -ge "$ac_cv_sizeof_off_t"; then
  AC_DEFINE(HAVE_LARGEFILE_SUPPORT, 1, 
  [Defined to enable large file support when an off_t is bigger than a long
   and long long is available and at least as big as an off_t. You may need
   to add some flags for configuration and compilation to enable this mode.
   (For Solaris and Linux, the necessary defines are already defined.)])
  AC_MSG_RESULT(yes)
else
  AC_MSG_RESULT(no)
fi
else
  AC_MSG_RESULT(no)
fi

AC_CHECK_SIZEOF(time_t, [], [
#ifdef HAVE_SYS_TYPES_H
#include <sys/types.h>
#endif
#ifdef HAVE_TIME_H
#include <time.h>
#endif
])

# if have pthread_t then define SIZEOF_PTHREAD_T
ac_save_cc="$CC"
if test "$ac_cv_kpthread" = "yes"
then CC="$CC -Kpthread"
elif test "$ac_cv_kthread" = "yes"
then CC="$CC -Kthread"
elif test "$ac_cv_pthread" = "yes"
then CC="$CC -pthread"
fi

AC_MSG_CHECKING(for pthread_t)
have_pthread_t=no
AC_COMPILE_IFELSE([
  AC_LANG_PROGRAM([[#include <pthread.h>]], [[pthread_t x; x = *(pthread_t*)0;]])
],[have_pthread_t=yes],[])
AC_MSG_RESULT($have_pthread_t)
if test "$have_pthread_t" = yes ; then
  AC_CHECK_SIZEOF(pthread_t, [], [
#ifdef HAVE_PTHREAD_H
#include <pthread.h>
#endif
  ])
fi
CC="$ac_save_cc"

AC_SUBST(OTHER_LIBTOOL_OPT)
case $ac_sys_system/$ac_sys_release in
  Darwin/@<:@01567@:>@\..*) 
    OTHER_LIBTOOL_OPT="-prebind -seg1addr 0x10000000"
    ;;
  Darwin/*)
    OTHER_LIBTOOL_OPT=""
    ;;
esac


ARCH_RUN_32BIT=""
AC_SUBST(LIBTOOL_CRUFT)
case $ac_sys_system/$ac_sys_release in
  Darwin/@<:@01567@:>@\..*) 
    LIBTOOL_CRUFT="-framework System -lcc_dynamic"
    if test "${enable_universalsdk}"; then
	    :
    else
        LIBTOOL_CRUFT="${LIBTOOL_CRUFT} -arch_only `/usr/bin/arch`"
    fi
    LIBTOOL_CRUFT=$LIBTOOL_CRUFT' -install_name $(PYTHONFRAMEWORKINSTALLDIR)/Versions/$(VERSION)/$(PYTHONFRAMEWORK)'
    LIBTOOL_CRUFT=$LIBTOOL_CRUFT' -compatibility_version $(VERSION) -current_version $(VERSION)';;
  Darwin/*)
    gcc_version=`gcc -dumpversion`
    if test ${gcc_version} '<' 4.0
        then
            LIBTOOL_CRUFT="-lcc_dynamic"
        else 
            LIBTOOL_CRUFT=""
    fi
    AC_RUN_IFELSE([AC_LANG_SOURCE([[
    #include <unistd.h>
    int main(int argc, char*argv[])
    {
      if (sizeof(long) == 4) {
    	  return 0;
      } else {
      	  return 1;
      }
    }
    ]])],[ac_osx_32bit=yes],[ac_osx_32bit=no],[ac_osx_32bit=yes])
    
    if test "${ac_osx_32bit}" = "yes"; then
    	case `/usr/bin/arch` in
    	i386) 
    		MACOSX_DEFAULT_ARCH="i386" 
    		;;
    	ppc) 
    		MACOSX_DEFAULT_ARCH="ppc" 
    		;;
    	*)
    		AC_MSG_ERROR([Unexpected output of 'arch' on OSX])
    		;;
    	esac
    else
    	case `/usr/bin/arch` in
    	i386) 
    		MACOSX_DEFAULT_ARCH="x86_64" 
    		;;
    	ppc) 
    		MACOSX_DEFAULT_ARCH="ppc64" 
    		;;
    	*)
    		AC_MSG_ERROR([Unexpected output of 'arch' on OSX])
    		;;
    	esac

	#ARCH_RUN_32BIT="true"
    fi

    LIBTOOL_CRUFT=$LIBTOOL_CRUFT" -lSystem -lSystemStubs -arch_only ${MACOSX_DEFAULT_ARCH}"
    LIBTOOL_CRUFT=$LIBTOOL_CRUFT' -install_name $(PYTHONFRAMEWORKINSTALLDIR)/Versions/$(VERSION)/$(PYTHONFRAMEWORK)'
    LIBTOOL_CRUFT=$LIBTOOL_CRUFT' -compatibility_version $(VERSION) -current_version $(VERSION)';;
esac

AC_MSG_CHECKING(for --enable-framework)
if test "$enable_framework"
then
	BASECFLAGS="$BASECFLAGS -fno-common -dynamic"
	# -F. is needed to allow linking to the framework while 
	# in the build location.
	AC_DEFINE(WITH_NEXT_FRAMEWORK, 1, 
         [Define if you want to produce an OpenStep/Rhapsody framework
         (shared library plus accessory files).])
	AC_MSG_RESULT(yes)
	if test $enable_shared = "yes"
	then
		AC_MSG_ERROR([Specifying both --enable-shared and --enable-framework is not supported, use only --enable-framework instead])
	fi
else
	AC_MSG_RESULT(no)
fi

AC_MSG_CHECKING(for dyld)
case $ac_sys_system/$ac_sys_release in
  Darwin/*)
  	AC_DEFINE(WITH_DYLD, 1, 
        [Define if you want to use the new-style (Openstep, Rhapsody, MacOS)
         dynamic linker (dyld) instead of the old-style (NextStep) dynamic
         linker (rld). Dyld is necessary to support frameworks.])
  	AC_MSG_RESULT(always on for Darwin)
  	;;
  *)
	AC_MSG_RESULT(no)
	;;
esac

# Set info about shared libraries.
AC_SUBST(SHLIB_SUFFIX)
AC_SUBST(LDSHARED)
AC_SUBST(LDCXXSHARED)
AC_SUBST(BLDSHARED)
AC_SUBST(CCSHARED)
AC_SUBST(LINKFORSHARED)

<<<<<<< HEAD
=======
# SHLIB_SUFFIX is the extension of shared libraries `(including the dot!)
# -- usually .so, .sl on HP-UX, .dll on Cygwin
AC_MSG_CHECKING(the extension of shared libraries)
if test -z "$SHLIB_SUFFIX"; then
	case $ac_sys_system in
	hp*|HP*)
		case `uname -m` in
			ia64) SHLIB_SUFFIX=.so;;
	  		*)    SHLIB_SUFFIX=.sl;;
		esac
		;;
	CYGWIN*)   SHLIB_SUFFIX=.dll;;
	*)	   SHLIB_SUFFIX=.so;;
	esac
fi
AC_MSG_RESULT($SHLIB_SUFFIX)

>>>>>>> d5537d07
# LDSHARED is the ld *command* used to create shared library
# -- "cc -G" on SunOS 5.x, "ld -shared" on IRIX 5
# (Shared libraries in this instance are shared modules to be loaded into
# Python, as opposed to building Python itself as a shared library.)
AC_MSG_CHECKING(LDSHARED)
if test -z "$LDSHARED"
then
	case $ac_sys_system/$ac_sys_release in
	AIX*)
		BLDSHARED="\$(srcdir)/Modules/ld_so_aix \$(CC) -bI:\$(srcdir)/Modules/python.exp"
		LDSHARED="\$(BINLIBDEST)/config/ld_so_aix \$(CC) -bI:\$(BINLIBDEST)/config/python.exp"
		;;
	IRIX/5*) LDSHARED="ld -shared";;
	IRIX*/6*) LDSHARED="ld ${SGI_ABI} -shared -all";;
	SunOS/5*) 
		if test "$GCC" = "yes" ; then
			LDSHARED='$(CC) -shared'
			LDCXXSHARED='$(CXX) -shared'
		else
			LDSHARED='$(CC) -G'
			LDCXXSHARED='$(CXX) -G'
		fi ;;
	hp*|HP*)
		if test "$GCC" = "yes" ; then
			LDSHARED='$(CC) -shared'
			LDCXXSHARED='$(CXX) -shared'
		else
			LDSHARED='ld -b'
		fi ;;
	Darwin/1.3*)
		LDSHARED='$(CC) -bundle'
		LDCXXSHARED='$(CXX) -bundle'
		if test "$enable_framework" ; then
			# Link against the framework. All externals should be defined.
			BLDSHARED="$LDSHARED "'$(PYTHONFRAMEWORKDIR)/Versions/$(VERSION)/$(PYTHONFRAMEWORK)'
			LDSHARED="$LDSHARED "'$(PYTHONFRAMEWORKPREFIX)/$(PYTHONFRAMEWORKDIR)/Versions/$(VERSION)/$(PYTHONFRAMEWORK)'
			LDCXXSHARED="$LDCXXSHARED "'$(PYTHONFRAMEWORKPREFIX)/$(PYTHONFRAMEWORKDIR)/Versions/$(VERSION)/$(PYTHONFRAMEWORK)'
		else
			# No framework. Ignore undefined symbols, assuming they come from Python
			LDSHARED="$LDSHARED -undefined suppress"
			LDCXXSHARED="$LDCXXSHARED -undefined suppress"
		fi ;;
	Darwin/1.4*|Darwin/5.*|Darwin/6.*)
		LDSHARED='$(CC) -bundle'
		LDCXXSHARED='$(CXX) -bundle'
		if test "$enable_framework" ; then
			# Link against the framework. All externals should be defined.
			BLDSHARED="$LDSHARED "'$(PYTHONFRAMEWORKDIR)/Versions/$(VERSION)/$(PYTHONFRAMEWORK)'
			LDSHARED="$LDSHARED "'$(PYTHONFRAMEWORKPREFIX)/$(PYTHONFRAMEWORKDIR)/Versions/$(VERSION)/$(PYTHONFRAMEWORK)'
			LDCXXSHARED="$LDCXXSHARED "'$(PYTHONFRAMEWORKPREFIX)/$(PYTHONFRAMEWORKDIR)/Versions/$(VERSION)/$(PYTHONFRAMEWORK)'
		else
			# No framework, use the Python app as bundle-loader
			BLDSHARED="$LDSHARED "'-bundle_loader $(BUILDPYTHON)'
			LDSHARED="$LDSHARED "'-bundle_loader $(BINDIR)/python$(VERSION)$(EXE)'
			LDCXXSHARED="$LDCXXSHARED "'-bundle_loader $(BINDIR)/python$(VERSION)$(EXE)'
		fi ;;
	Darwin/*)
		# Use -undefined dynamic_lookup whenever possible (10.3 and later).
		# This allows an extension to be used in any Python

		if test ${MACOSX_DEPLOYMENT_TARGET} '>' 10.2
		then
			if test "${enable_universalsdk}"; then
				LDFLAGS="${UNIVERSAL_ARCH_FLAGS} -isysroot ${UNIVERSALSDK} ${LDFLAGS}"
			fi
			LDSHARED='$(CC) -bundle -undefined dynamic_lookup'
			LDCXXSHARED='$(CXX) -bundle -undefined dynamic_lookup'
			BLDSHARED="$LDSHARED"
		else
			LDSHARED='$(CC) -bundle'
			LDCXXSHARED='$(CXX) -bundle'
			if test "$enable_framework" ; then
				# Link against the framework. All externals should be defined.
				BLDSHARED="$LDSHARED "'$(PYTHONFRAMEWORKDIR)/Versions/$(VERSION)/$(PYTHONFRAMEWORK)'
				LDSHARED="$LDSHARED "'$(PYTHONFRAMEWORKPREFIX)/$(PYTHONFRAMEWORKDIR)/Versions/$(VERSION)/$(PYTHONFRAMEWORK)'
				LDCXXSHARED="$LDCXXSHARED "'$(PYTHONFRAMEWORKPREFIX)/$(PYTHONFRAMEWORKDIR)/Versions/$(VERSION)/$(PYTHONFRAMEWORK)'
			else
				# No framework, use the Python app as bundle-loader
				BLDSHARED="$LDSHARED "'-bundle_loader $(BUILDPYTHON)'
				LDSHARED="$LDSHARED "'-bundle_loader $(BINDIR)/python$(VERSION)$(EXE)'
				LDCXXSHARED="$LDCXXSHARED "'-bundle_loader $(BINDIR)/python$(VERSION)$(EXE)'
			fi
		fi
		;;
	Linux*|GNU*|QNX*)
		LDSHARED='$(CC) -shared'
		LDCXXSHARED='$(CXX) -shared';;
	BSD/OS*/4*)
		LDSHARED="gcc -shared"
		LDCXXSHARED="g++ -shared";;
	FreeBSD*)
		if [[ "`$CC -dM -E - </dev/null | grep __ELF__`" != "" ]]
		then
			LDSHARED='$(CC) -shared'
			LDCXXSHARED='$(CXX) -shared'
		else
			LDSHARED="ld -Bshareable"
		fi;;
	OpenBSD*)
		if [[ "`$CC -dM -E - </dev/null | grep __ELF__`" != "" ]]
		then
				LDSHARED='$(CC) -shared $(CCSHARED)'
				LDCXXSHARED='$(CXX) -shared $(CCSHARED)'
		else
				case `uname -r` in
				[[01]].* | 2.[[0-7]] | 2.[[0-7]].*)
				   LDSHARED="ld -Bshareable ${LDFLAGS}"
				   ;;
				*)
				   LDSHARED='$(CC) -shared $(CCSHARED)'
				   LDCXXSHARED='$(CXX) -shared $(CCSHARED)'
				   ;;
				esac
		fi;;
	NetBSD*|DragonFly*)
		LDSHARED='$(CC) -shared'
		LDCXXSHARED='$(CXX) -shared';;
	OpenUNIX*|UnixWare*)
		if test "$GCC" = "yes" ; then
			LDSHARED='$(CC) -shared'
			LDCXXSHARED='$(CXX) -shared'
		else
			LDSHARED='$(CC) -G'
			LDCXXSHARED='$(CXX) -G'
		fi;;
	SCO_SV*)
		LDSHARED='$(CC) -Wl,-G,-Bexport'
		LDCXXSHARED='$(CXX) -Wl,-G,-Bexport';;
	CYGWIN*)
		LDSHARED="gcc -shared -Wl,--enable-auto-image-base"
		LDCXXSHARED="g++ -shared -Wl,--enable-auto-image-base";;
	*)	LDSHARED="ld";;
	esac
fi
AC_MSG_RESULT($LDSHARED)
LDCXXSHARED=${LDCXXSHARED-$LDSHARED}
BLDSHARED=${BLDSHARED-$LDSHARED}
# CCSHARED are the C *flags* used to create objects to go into a shared
# library (module) -- this is only needed for a few systems
AC_MSG_CHECKING(CCSHARED)
if test -z "$CCSHARED"
then
	case $ac_sys_system/$ac_sys_release in
	SunOS*) if test "$GCC" = yes;
		then CCSHARED="-fPIC";
		elif test `uname -p` = sparc;
		then CCSHARED="-xcode=pic32";
		else CCSHARED="-Kpic";
		fi;;
	hp*|HP*) if test "$GCC" = yes;
		 then CCSHARED="-fPIC";
		 else CCSHARED="+z";
		 fi;;
	Linux*|GNU*) CCSHARED="-fPIC";;
	BSD/OS*/4*) CCSHARED="-fpic";;
	FreeBSD*|NetBSD*|OpenBSD*|DragonFly*) CCSHARED="-fPIC";;
	OpenUNIX*|UnixWare*)
		if test "$GCC" = "yes"
		then CCSHARED="-fPIC"
		else CCSHARED="-KPIC"
		fi;;
	SCO_SV*)
		if test "$GCC" = "yes"
		then CCSHARED="-fPIC"
		else CCSHARED="-Kpic -belf"
		fi;;
	IRIX*/6*)  case $CC in
		   *gcc*) CCSHARED="-shared";;
		   *) CCSHARED="";;
		   esac;;
	esac
fi
AC_MSG_RESULT($CCSHARED)
# LINKFORSHARED are the flags passed to the $(CC) command that links
# the python executable -- this is only needed for a few systems
AC_MSG_CHECKING(LINKFORSHARED)
if test -z "$LINKFORSHARED"
then
	case $ac_sys_system/$ac_sys_release in
	AIX*)	LINKFORSHARED='-Wl,-bE:Modules/python.exp -lld';;
	hp*|HP*)
	    LINKFORSHARED="-Wl,-E -Wl,+s";;
#	    LINKFORSHARED="-Wl,-E -Wl,+s -Wl,+b\$(BINLIBDEST)/lib-dynload";;
	BSD/OS/4*) LINKFORSHARED="-Xlinker -export-dynamic";;
	Linux*|GNU*) LINKFORSHARED="-Xlinker -export-dynamic";;
	# -u libsys_s pulls in all symbols in libsys
	Darwin/*) 
		LINKFORSHARED="$extra_undefs -framework CoreFoundation"
		if test "$enable_framework"
		then
			LINKFORSHARED="$LINKFORSHARED "'$(PYTHONFRAMEWORKDIR)/Versions/$(VERSION)/$(PYTHONFRAMEWORK)'
		fi
		LINKFORSHARED="$LINKFORSHARED";;
	OpenUNIX*|UnixWare*) LINKFORSHARED="-Wl,-Bexport";;
	SCO_SV*) LINKFORSHARED="-Wl,-Bexport";;
	ReliantUNIX*) LINKFORSHARED="-W1 -Blargedynsym";;
	FreeBSD*|NetBSD*|OpenBSD*|DragonFly*) 
		if [[ "`$CC -dM -E - </dev/null | grep __ELF__`" != "" ]]
		then
			LINKFORSHARED="-Wl,--export-dynamic"
		fi;;
	SunOS/5*) case $CC in
		  *gcc*)
		    if $CC -Xlinker --help 2>&1 | grep export-dynamic >/dev/null
		    then
			LINKFORSHARED="-Xlinker --export-dynamic"
		    fi;;
		  esac;;
	CYGWIN*)
		if test $enable_shared = "no"
		then
			LINKFORSHARED='-Wl,--out-implib=$(LDLIBRARY)'
		fi;;
	QNX*)
		# -Wl,-E causes the symbols to be added to the dynamic
		# symbol table so that they can be found when a module
		# is loaded.  -N 2048K causes the stack size to be set
		# to 2048 kilobytes so that the stack doesn't overflow
		# when running test_compile.py.
		LINKFORSHARED='-Wl,-E -N 2048K';;
	esac
fi
AC_MSG_RESULT($LINKFORSHARED)


AC_SUBST(CFLAGSFORSHARED)
AC_MSG_CHECKING(CFLAGSFORSHARED)
if test ! "$LIBRARY" = "$LDLIBRARY"
then
	case $ac_sys_system in
	CYGWIN*)
		# Cygwin needs CCSHARED when building extension DLLs
		# but not when building the interpreter DLL.
		CFLAGSFORSHARED='';;
	*)
		CFLAGSFORSHARED='$(CCSHARED)'
	esac
fi
AC_MSG_RESULT($CFLAGSFORSHARED)

# SHLIBS are libraries (except -lc and -lm) to link to the python shared
# library (with --enable-shared).
# For platforms on which shared libraries are not allowed to have unresolved
# symbols, this must be set to $(LIBS) (expanded by make). We do this even
# if it is not required, since it creates a dependency of the shared library
# to LIBS. This, in turn, means that applications linking the shared libpython
# don't need to link LIBS explicitly. The default should be only changed
# on systems where this approach causes problems.
AC_SUBST(SHLIBS)
AC_MSG_CHECKING(SHLIBS)
case "$ac_sys_system" in
	*)
		SHLIBS='$(LIBS)';;
esac
AC_MSG_RESULT($SHLIBS)


# checks for libraries
AC_CHECK_LIB(sendfile, sendfile)
AC_CHECK_LIB(dl, dlopen)	# Dynamic linking for SunOS/Solaris and SYSV
AC_CHECK_LIB(dld, shl_load)	# Dynamic linking for HP-UX

# only check for sem_init if thread support is requested
if test "$with_threads" = "yes" -o -z "$with_threads"; then
    AC_SEARCH_LIBS(sem_init, pthread rt posix4) # 'Real Time' functions on Solaris
						# posix4 on Solaris 2.6
						# pthread (first!) on Linux
fi

# check if we need libintl for locale functions
AC_CHECK_LIB(intl, textdomain,
	[AC_DEFINE(WITH_LIBINTL, 1,
	[Define to 1 if libintl is needed for locale functions.])
        LIBS="-lintl $LIBS"])

# checks for system dependent C++ extensions support
case "$ac_sys_system" in
	AIX*)	AC_MSG_CHECKING(for genuine AIX C++ extensions support)
		AC_LINK_IFELSE([
		  AC_LANG_PROGRAM([[#include <load.h>]],
				  [[loadAndInit("", 0, "")]])
		],[
		  AC_DEFINE(AIX_GENUINE_CPLUSPLUS, 1,
                      [Define for AIX if your compiler is a genuine IBM xlC/xlC_r
                       and you want support for AIX C++ shared extension modules.])
		  AC_MSG_RESULT(yes)
		],[
		  AC_MSG_RESULT(no)
		]);;
	*) ;;
esac

# Most SVR4 platforms (e.g. Solaris) need -lsocket and -lnsl.
AC_CHECK_LIB(nsl, t_open, [LIBS="-lnsl $LIBS"]) # SVR4
AC_CHECK_LIB(socket, socket, [LIBS="-lsocket $LIBS"], [], $LIBS) # SVR4 sockets

AC_MSG_CHECKING(for --with-libs)
AC_ARG_WITH(libs,
            AS_HELP_STRING([--with-libs='lib1 ...'], [link against additional libs]),
[
AC_MSG_RESULT($withval)
LIBS="$withval $LIBS"
],
[AC_MSG_RESULT(no)])

AC_PATH_TOOL([PKG_CONFIG], [pkg-config])

# Check for use of the system expat library
AC_MSG_CHECKING(for --with-system-expat)
AC_ARG_WITH(system_expat,
            AS_HELP_STRING([--with-system-expat], [build pyexpat module using an installed expat library]),
            [],
            [with_system_expat="no"])

AC_MSG_RESULT($with_system_expat)

# Check for use of the system libffi library
AC_MSG_CHECKING(for --with-system-ffi)
AC_ARG_WITH(system_ffi,
            AS_HELP_STRING([--with-system-ffi], [build _ctypes module using an installed ffi library]),
            [],
            [with_system_ffi="no"])

if test "$with_system_ffi" = "yes" && test -n "$PKG_CONFIG"; then
    LIBFFI_INCLUDEDIR="`"$PKG_CONFIG" libffi --cflags-only-I 2>/dev/null | sed -e 's/^-I//;s/ *$//'`"
else
    LIBFFI_INCLUDEDIR=""
fi
AC_SUBST(LIBFFI_INCLUDEDIR)

AC_MSG_RESULT($with_system_ffi)

# Check for use of the system libmpdec library
AC_MSG_CHECKING(for --with-system-libmpdec)
AC_ARG_WITH(system_libmpdec,
            AS_HELP_STRING([--with-system-libmpdec], [build _decimal module using an installed libmpdec library]),
            [],
            [with_system_libmpdec="no"])

AC_MSG_RESULT($with_system_libmpdec)

# Check for support for loadable sqlite extensions
AC_MSG_CHECKING(for --enable-loadable-sqlite-extensions)
AC_ARG_ENABLE(loadable-sqlite-extensions,
              AS_HELP_STRING([--enable-loadable-sqlite-extensions], [support loadable extensions in _sqlite module]),
              [],
              [enable_loadable_sqlite_extensions="no"])

AC_MSG_RESULT($enable_loadable_sqlite_extensions)

# Check for --with-dbmliborder
AC_MSG_CHECKING(for --with-dbmliborder)
AC_ARG_WITH(dbmliborder,
            AS_HELP_STRING([--with-dbmliborder=db1:db2:...], [order to check db backends for dbm. Valid value is a colon separated string with the backend names `ndbm', `gdbm' and `bdb'.]),
[
if test x$with_dbmliborder = xyes
then
AC_MSG_ERROR([proper usage is --with-dbmliborder=db1:db2:...])
else
  for db in `echo $with_dbmliborder | sed 's/:/ /g'`; do
    if test x$db != xndbm && test x$db != xgdbm && test x$db != xbdb
    then
      AC_MSG_ERROR([proper usage is --with-dbmliborder=db1:db2:...])
    fi
  done
fi])
AC_MSG_RESULT($with_dbmliborder)

# Determine if signalmodule should be used.
AC_SUBST(USE_SIGNAL_MODULE)
AC_SUBST(SIGNAL_OBJS)
AC_MSG_CHECKING(for --with-signal-module)
AC_ARG_WITH(signal-module,
            AS_HELP_STRING([--with-signal-module], [disable/enable signal module]))

if test -z "$with_signal_module"
then with_signal_module="yes"
fi
AC_MSG_RESULT($with_signal_module)

if test "${with_signal_module}" = "yes"; then
	USE_SIGNAL_MODULE=""
	SIGNAL_OBJS=""
else
	USE_SIGNAL_MODULE="#"
	SIGNAL_OBJS="Parser/intrcheck.o Python/sigcheck.o"
fi

# This is used to generate Setup.config
AC_SUBST(USE_THREAD_MODULE)
USE_THREAD_MODULE=""

AC_SUBST(LDLAST)

# Templates for things AC_DEFINEd more than once.
# For a single AC_DEFINE, no template is needed.
AH_TEMPLATE(_REENTRANT,
  [Define to force use of thread-safe errno, h_errno, and other functions])
AH_TEMPLATE(WITH_THREAD,
  [Define if you want to compile in rudimentary thread support])

AC_MSG_CHECKING(for --with-threads)
dnl quadrigraphs "@<:@" and "@:>@" produce "[" and "]" in the output
AC_ARG_WITH(threads,
            AS_HELP_STRING([--with(out)-threads@<:@=DIRECTORY@:>@], [disable/enable thread support]))

# --with-thread is deprecated, but check for it anyway
dnl quadrigraphs "@<:@" and "@:>@" produce "[" and "]" in the output
AC_ARG_WITH(thread,
            AS_HELP_STRING([--with(out)-thread@<:@=DIRECTORY@:>@], [deprecated; use --with(out)-threads]),
            [with_threads=$with_thread])

if test -z "$with_threads"
then with_threads="yes"
fi
AC_MSG_RESULT($with_threads)

AC_SUBST(THREADOBJ)
if test "$with_threads" = "no"
then
    USE_THREAD_MODULE="#"
elif test "$ac_cv_pthread_is_default" = yes
then
    AC_DEFINE(WITH_THREAD)
    # Defining _REENTRANT on system with POSIX threads should not hurt.
    AC_DEFINE(_REENTRANT)
    posix_threads=yes
    THREADOBJ="Python/thread.o"    
elif test "$ac_cv_kpthread" = "yes"
then
    CC="$CC -Kpthread"
    if test "$ac_cv_cxx_thread" = "yes"; then
        CXX="$CXX -Kpthread"
    fi
    AC_DEFINE(WITH_THREAD)
    posix_threads=yes
    THREADOBJ="Python/thread.o"
elif test "$ac_cv_kthread" = "yes"
then
    CC="$CC -Kthread"
    if test "$ac_cv_cxx_thread" = "yes"; then
        CXX="$CXX -Kthread"
    fi
    AC_DEFINE(WITH_THREAD)
    posix_threads=yes
    THREADOBJ="Python/thread.o"
elif test "$ac_cv_pthread" = "yes"
then
    CC="$CC -pthread"
    if test "$ac_cv_cxx_thread" = "yes"; then
        CXX="$CXX -pthread"
    fi
    AC_DEFINE(WITH_THREAD)
    posix_threads=yes
    THREADOBJ="Python/thread.o"
else
    if test ! -z "$with_threads" -a -d "$with_threads"
    then LDFLAGS="$LDFLAGS -L$with_threads"
    fi
    if test ! -z "$withval" -a -d "$withval"
    then LDFLAGS="$LDFLAGS -L$withval"
    fi

    # According to the POSIX spec, a pthreads implementation must
    # define _POSIX_THREADS in unistd.h. Some apparently don't
    # (e.g. gnu pth with pthread emulation)
    AC_MSG_CHECKING(for _POSIX_THREADS in unistd.h)
    AC_EGREP_CPP(yes,
    [
#include <unistd.h>
#ifdef _POSIX_THREADS
yes
#endif
    ], unistd_defines_pthreads=yes, unistd_defines_pthreads=no)
    AC_MSG_RESULT($unistd_defines_pthreads)

    AC_DEFINE(_REENTRANT)
    # Just looking for pthread_create in libpthread is not enough:
    # on HP/UX, pthread.h renames pthread_create to a different symbol name.
    # So we really have to include pthread.h, and then link.
    _libs=$LIBS
    LIBS="$LIBS -lpthread"
    AC_MSG_CHECKING([for pthread_create in -lpthread])
    AC_LINK_IFELSE([AC_LANG_PROGRAM([[
#include <stdio.h>
#include <pthread.h>

void * start_routine (void *arg) { exit (0); }]], [[
pthread_create (NULL, NULL, start_routine, NULL)]])],[
    AC_MSG_RESULT(yes)
    AC_DEFINE(WITH_THREAD)
    posix_threads=yes
    THREADOBJ="Python/thread.o"],[
    LIBS=$_libs
    AC_CHECK_FUNC(pthread_detach, [AC_DEFINE(WITH_THREAD)
    posix_threads=yes
    THREADOBJ="Python/thread.o"],[
    AC_CHECK_LIB(pthreads, pthread_create, [AC_DEFINE(WITH_THREAD)
    posix_threads=yes
    LIBS="$LIBS -lpthreads"
    THREADOBJ="Python/thread.o"], [
    AC_CHECK_LIB(c_r, pthread_create, [AC_DEFINE(WITH_THREAD)
    posix_threads=yes
    LIBS="$LIBS -lc_r"
    THREADOBJ="Python/thread.o"], [
    AC_CHECK_LIB(pthread, __pthread_create_system, [AC_DEFINE(WITH_THREAD)
    posix_threads=yes
    LIBS="$LIBS -lpthread"
    THREADOBJ="Python/thread.o"], [
    AC_CHECK_LIB(cma, pthread_create, [AC_DEFINE(WITH_THREAD)
    posix_threads=yes
    LIBS="$LIBS -lcma"
    THREADOBJ="Python/thread.o"],[
    USE_THREAD_MODULE="#"])
    ])])])])])

    AC_CHECK_LIB(mpc, usconfig, [AC_DEFINE(WITH_THREAD)
    LIBS="$LIBS -lmpc"
    THREADOBJ="Python/thread.o"
    USE_THREAD_MODULE=""])

    if test "$posix_threads" != "yes"; then     
      AC_CHECK_LIB(thread, thr_create, [AC_DEFINE(WITH_THREAD)
      LIBS="$LIBS -lthread"
      THREADOBJ="Python/thread.o"
      USE_THREAD_MODULE=""])
    fi
fi

if test "$posix_threads" = "yes"; then
      if test "$unistd_defines_pthreads" = "no"; then
         AC_DEFINE(_POSIX_THREADS, 1,
         [Define if you have POSIX threads, 
          and your system does not define that.])
      fi

      # Bug 662787: Using semaphores causes unexplicable hangs on Solaris 8.
      case  $ac_sys_system/$ac_sys_release in
      SunOS/5.6) AC_DEFINE(HAVE_PTHREAD_DESTRUCTOR, 1,
                       [Defined for Solaris 2.6 bug in pthread header.])
		       ;;
      SunOS/5.8) AC_DEFINE(HAVE_BROKEN_POSIX_SEMAPHORES, 1,
		       [Define if the Posix semaphores do not work on your system])
		       ;;
      AIX/*) AC_DEFINE(HAVE_BROKEN_POSIX_SEMAPHORES, 1,
		       [Define if the Posix semaphores do not work on your system])
		       ;;
      esac

      AC_MSG_CHECKING(if PTHREAD_SCOPE_SYSTEM is supported)
      AC_CACHE_VAL(ac_cv_pthread_system_supported,
      [AC_RUN_IFELSE([AC_LANG_SOURCE([[
      #include <stdio.h>
      #include <pthread.h>
      void *foo(void *parm) {
        return NULL;
      }
      main() {
        pthread_attr_t attr;
        pthread_t id;
        if (pthread_attr_init(&attr)) exit(-1);
        if (pthread_attr_setscope(&attr, PTHREAD_SCOPE_SYSTEM)) exit(-1);
        if (pthread_create(&id, &attr, foo, NULL)) exit(-1);
        exit(0);
      }]])],
      [ac_cv_pthread_system_supported=yes],
      [ac_cv_pthread_system_supported=no],
      [ac_cv_pthread_system_supported=no])
      ])
      AC_MSG_RESULT($ac_cv_pthread_system_supported)
      if test "$ac_cv_pthread_system_supported" = "yes"; then
        AC_DEFINE(PTHREAD_SYSTEM_SCHED_SUPPORTED, 1, [Defined if PTHREAD_SCOPE_SYSTEM supported.])
      fi
      AC_CHECK_FUNCS(pthread_sigmask,
        [case $ac_sys_system in
        CYGWIN*)
          AC_DEFINE(HAVE_BROKEN_PTHREAD_SIGMASK, 1,
            [Define if pthread_sigmask() does not work on your system.])
            ;;
        esac])
fi


# Check for enable-ipv6
AH_TEMPLATE(ENABLE_IPV6, [Define if --enable-ipv6 is specified])
AC_MSG_CHECKING([if --enable-ipv6 is specified])
AC_ARG_ENABLE(ipv6,
[  --enable-ipv6           Enable ipv6 (with ipv4) support
  --disable-ipv6          Disable ipv6 support],
[ case "$enableval" in
  no)
       AC_MSG_RESULT(no)
       ipv6=no
       ;;
  *)   AC_MSG_RESULT(yes)
       AC_DEFINE(ENABLE_IPV6)
       ipv6=yes
       ;;
  esac ],

[
dnl the check does not work on cross compilation case...
  AC_COMPILE_IFELSE([AC_LANG_PROGRAM([[ /* AF_INET6 available check */
#include <sys/types.h>
#include <sys/socket.h>]],
[[int domain = AF_INET6;]])],[
  AC_MSG_RESULT(yes)
  ipv6=yes
],[
  AC_MSG_RESULT(no)
  ipv6=no
])

if test "$ipv6" = "yes"; then
	AC_MSG_CHECKING(if RFC2553 API is available)
	AC_COMPILE_IFELSE([
	  AC_LANG_PROGRAM([[#include <sys/types.h>
#include <netinet/in.h>]],
			  [[struct sockaddr_in6 x;
			    x.sin6_scope_id;]])
	],[
	  AC_MSG_RESULT(yes)
	  ipv6=yes
	],[
	  AC_MSG_RESULT(no, IPv6 disabled)
	  ipv6=no
	])
fi

if test "$ipv6" = "yes"; then
	AC_DEFINE(ENABLE_IPV6)
fi
])

ipv6type=unknown
ipv6lib=none
ipv6trylibc=no

if test "$ipv6" = "yes"; then
	AC_MSG_CHECKING([ipv6 stack type])
	for i in inria kame linux-glibc linux-inet6 solaris toshiba v6d zeta;
	do
		case $i in
		inria)
			dnl http://www.kame.net/
			AC_EGREP_CPP(yes, [
#include <netinet/in.h>
#ifdef IPV6_INRIA_VERSION
yes
#endif],
				[ipv6type=$i])
			;;
		kame)
			dnl http://www.kame.net/
			AC_EGREP_CPP(yes, [
#include <netinet/in.h>
#ifdef __KAME__
yes
#endif],
				[ipv6type=$i;
				ipv6lib=inet6
				ipv6libdir=/usr/local/v6/lib
				ipv6trylibc=yes])
			;;
		linux-glibc)
			dnl http://www.v6.linux.or.jp/
			AC_EGREP_CPP(yes, [
#include <features.h>
#if defined(__GLIBC__) && ((__GLIBC__ == 2 && __GLIBC_MINOR__ >= 1) || (__GLIBC__ > 2))
yes
#endif],
				[ipv6type=$i;
				ipv6trylibc=yes])
			;;
		linux-inet6)
			dnl http://www.v6.linux.or.jp/
			if test -d /usr/inet6; then
				ipv6type=$i
				ipv6lib=inet6
				ipv6libdir=/usr/inet6/lib
				BASECFLAGS="-I/usr/inet6/include $BASECFLAGS"
			fi
			;;
		solaris)
			if test -f /etc/netconfig; then
                          if $GREP -q tcp6 /etc/netconfig; then
				ipv6type=$i
				ipv6trylibc=yes
                          fi
                        fi
			;;
		toshiba)
			AC_EGREP_CPP(yes, [
#include <sys/param.h>
#ifdef _TOSHIBA_INET6
yes
#endif],
				[ipv6type=$i;
				ipv6lib=inet6;
				ipv6libdir=/usr/local/v6/lib])
			;;
		v6d)
			AC_EGREP_CPP(yes, [
#include </usr/local/v6/include/sys/v6config.h>
#ifdef __V6D__
yes
#endif],
				[ipv6type=$i;
				ipv6lib=v6;
				ipv6libdir=/usr/local/v6/lib;
				BASECFLAGS="-I/usr/local/v6/include $BASECFLAGS"])
			;;
		zeta)
			AC_EGREP_CPP(yes, [
#include <sys/param.h>
#ifdef _ZETA_MINAMI_INET6
yes
#endif],
				[ipv6type=$i;
				ipv6lib=inet6;
				ipv6libdir=/usr/local/v6/lib])
			;;
		esac
		if test "$ipv6type" != "unknown"; then
			break
		fi
	done
	AC_MSG_RESULT($ipv6type)
fi

if test "$ipv6" = "yes" -a "$ipv6lib" != "none"; then
	if test -d $ipv6libdir -a -f $ipv6libdir/lib$ipv6lib.a; then
		LIBS="-L$ipv6libdir -l$ipv6lib $LIBS"
		echo "using lib$ipv6lib"
	else
		if test $ipv6trylibc = "yes"; then
			echo "using libc"
		else
			echo 'Fatal: no $ipv6lib library found.  cannot continue.'
			echo "You need to fetch lib$ipv6lib.a from appropriate"
			echo 'ipv6 kit and compile beforehand.'
			exit 1
		fi
	fi
fi

AC_MSG_CHECKING(for OSX 10.5 SDK or later)
AC_COMPILE_IFELSE([
  AC_LANG_PROGRAM([[#include <Carbon/Carbon.h>]], [[FSIORefNum fRef = 0]])
],[
  AC_DEFINE(HAVE_OSX105_SDK, 1, [Define if compiling using MacOS X 10.5 SDK or later.])
  AC_MSG_RESULT(yes)
],[
  AC_MSG_RESULT(no)
])

# Check for --with-doc-strings
AC_MSG_CHECKING(for --with-doc-strings)
AC_ARG_WITH(doc-strings,
            AS_HELP_STRING([--with(out)-doc-strings], [disable/enable documentation strings]))

if test -z "$with_doc_strings"
then with_doc_strings="yes"
fi
if test "$with_doc_strings" != "no"
then
    AC_DEFINE(WITH_DOC_STRINGS, 1,
      [Define if you want documentation strings in extension modules])
fi
AC_MSG_RESULT($with_doc_strings)

# Check if eval loop should use timestamp counter profiling
AC_MSG_CHECKING(for --with-tsc)
AC_ARG_WITH(tsc,
	    AS_HELP_STRING([--with(out)-tsc],[enable/disable timestamp counter profile]),[
if test "$withval" != no
then 
  AC_DEFINE(WITH_TSC, 1, 
    [Define to profile with the Pentium timestamp counter]) 
    AC_MSG_RESULT(yes)
else AC_MSG_RESULT(no)
fi],
[AC_MSG_RESULT(no)])

# Check for Python-specific malloc support
AC_MSG_CHECKING(for --with-pymalloc)
AC_ARG_WITH(pymalloc,
            AS_HELP_STRING([--with(out)-pymalloc], [disable/enable specialized mallocs]))

if test -z "$with_pymalloc"
then
    with_pymalloc="yes"
fi
if test "$with_pymalloc" != "no"
then
    AC_DEFINE(WITH_PYMALLOC, 1, 
     [Define if you want to compile in Python-specific mallocs])
    ABIFLAGS="${ABIFLAGS}m"
fi
AC_MSG_RESULT($with_pymalloc)

# Check for Valgrind support
AC_MSG_CHECKING([for --with-valgrind])
AC_ARG_WITH([valgrind],
  AS_HELP_STRING([--with-valgrind], [Enable Valgrind support]),,
  with_valgrind=no)
AC_MSG_RESULT([$with_valgrind])
if test "$with_valgrind" != no; then
    AC_CHECK_HEADER([valgrind/valgrind.h],
      [AC_DEFINE([WITH_VALGRIND], 1, [Define if you want pymalloc to be disabled when running under valgrind])],
      [AC_MSG_ERROR([Valgrind support requested but headers not available])]
    )
    OPT="-DDYNAMIC_ANNOTATIONS_ENABLED=1 $OPT"
fi

# -I${DLINCLDIR} is added to the compile rule for importdl.o
AC_SUBST(DLINCLDIR)
DLINCLDIR=.

# the dlopen() function means we might want to use dynload_shlib.o. some
# platforms, such as AIX, have dlopen(), but don't want to use it.
AC_CHECK_FUNCS(dlopen)

# DYNLOADFILE specifies which dynload_*.o file we will use for dynamic
# loading of modules.
AC_SUBST(DYNLOADFILE)
AC_MSG_CHECKING(DYNLOADFILE)
if test -z "$DYNLOADFILE"
then
	case $ac_sys_system/$ac_sys_release in
	AIX*) # Use dynload_shlib.c and dlopen() if we have it; otherwise dynload_aix.c
	if test "$ac_cv_func_dlopen" = yes
	then DYNLOADFILE="dynload_shlib.o"
	else DYNLOADFILE="dynload_aix.o"
	fi
	;;
	hp*|HP*) DYNLOADFILE="dynload_hpux.o";;
	# Use dynload_next.c only on 10.2 and below, which don't have native dlopen()
	Darwin/@<:@0156@:>@\..*) DYNLOADFILE="dynload_next.o";;
	*)
	# use dynload_shlib.c and dlopen() if we have it; otherwise stub
	# out any dynamic loading
	if test "$ac_cv_func_dlopen" = yes
	then DYNLOADFILE="dynload_shlib.o"
	else DYNLOADFILE="dynload_stub.o"
	fi
	;;
	esac
fi
AC_MSG_RESULT($DYNLOADFILE)
if test "$DYNLOADFILE" != "dynload_stub.o"
then
	AC_DEFINE(HAVE_DYNAMIC_LOADING, 1,
        [Defined when any dynamic module loading is enabled.])
fi

# MACHDEP_OBJS can be set to platform-specific object files needed by Python

AC_SUBST(MACHDEP_OBJS)
AC_MSG_CHECKING(MACHDEP_OBJS)
if test -z "$MACHDEP_OBJS"
then
	MACHDEP_OBJS=$extra_machdep_objs
else
	MACHDEP_OBJS="$MACHDEP_OBJS $extra_machdep_objs"
fi
if test -z "$MACHDEP_OBJS"; then
  AC_MSG_RESULT([none])
else
  AC_MSG_RESULT([$MACHDEP_OBJS])
fi

# checks for library functions
AC_CHECK_FUNCS(alarm accept4 setitimer getitimer bind_textdomain_codeset chown \
 clock confstr ctermid execv faccessat fchmod fchmodat fchown fchownat \
 fexecve fdopendir fork fpathconf fstatat ftime ftruncate futimesat \
 futimens futimes gai_strerror \
 getgrouplist getgroups getlogin getloadavg getpeername getpgid getpid \
 getpriority getresuid getresgid getpwent getspnam getspent getsid getwd \
 if_nameindex \
 initgroups kill killpg lchmod lchown lockf linkat lstat lutimes mmap \
 memrchr mbrtowc mkdirat mkfifo \
 mkfifoat mknod mknodat mktime mremap nice openat pathconf pause pipe2 plock poll \
 posix_fallocate posix_fadvise pread \
 pthread_init pthread_kill putenv pwrite readlink readlinkat readv realpath renameat \
 select sem_open sem_timedwait sem_getvalue sem_unlink sendfile setegid seteuid \
 setgid sethostname \
 setlocale setregid setreuid setresuid setresgid setsid setpgid setpgrp setpriority setuid setvbuf \
 sched_get_priority_max sched_setaffinity sched_setscheduler sched_setparam \
 sched_rr_get_interval \
 sigaction sigaltstack siginterrupt sigpending sigrelse \
 sigtimedwait sigwait sigwaitinfo snprintf strftime strlcpy symlinkat sync \
 sysconf tcgetpgrp tcsetpgrp tempnam timegm times tmpfile tmpnam tmpnam_r \
 truncate uname unlinkat unsetenv utimensat utimes waitid waitpid wait3 wait4 \
 wcscoll wcsftime wcsxfrm writev _getpty)

AC_CHECK_DECL(dirfd,
    AC_DEFINE(HAVE_DIRFD, 1,
              Define if you have the 'dirfd' function or macro.), ,
      [#include <sys/types.h>
       #include <dirent.h>])

# For some functions, having a definition is not sufficient, since
# we want to take their address.
AC_MSG_CHECKING(for chroot)
AC_COMPILE_IFELSE([AC_LANG_PROGRAM([[#include <unistd.h>]], [[void *x=chroot]])],
  [AC_DEFINE(HAVE_CHROOT, 1, Define if you have the 'chroot' function.)
   AC_MSG_RESULT(yes)],
  [AC_MSG_RESULT(no)
])
AC_MSG_CHECKING(for link)
AC_COMPILE_IFELSE([AC_LANG_PROGRAM([[#include <unistd.h>]], [[void *x=link]])],
  [AC_DEFINE(HAVE_LINK, 1, Define if you have the 'link' function.)
   AC_MSG_RESULT(yes)],
  [AC_MSG_RESULT(no)
])
AC_MSG_CHECKING(for symlink)
AC_COMPILE_IFELSE([AC_LANG_PROGRAM([[#include <unistd.h>]], [[void *x=symlink]])],
  [AC_DEFINE(HAVE_SYMLINK, 1, Define if you have the 'symlink' function.)
   AC_MSG_RESULT(yes)],
  [AC_MSG_RESULT(no)
])
AC_MSG_CHECKING(for fchdir)
AC_COMPILE_IFELSE([AC_LANG_PROGRAM([[#include <unistd.h>]], [[void *x=fchdir]])],
  [AC_DEFINE(HAVE_FCHDIR, 1, Define if you have the 'fchdir' function.)
   AC_MSG_RESULT(yes)],
  [AC_MSG_RESULT(no)
])
AC_MSG_CHECKING(for fsync)
AC_COMPILE_IFELSE([AC_LANG_PROGRAM([[#include <unistd.h>]], [[void *x=fsync]])],
  [AC_DEFINE(HAVE_FSYNC, 1, Define if you have the 'fsync' function.)
   AC_MSG_RESULT(yes)],
  [AC_MSG_RESULT(no)
])
AC_MSG_CHECKING(for fdatasync)
AC_COMPILE_IFELSE([AC_LANG_PROGRAM([[#include <unistd.h>]], [[void *x=fdatasync]])],
  [AC_DEFINE(HAVE_FDATASYNC, 1, Define if you have the 'fdatasync' function.)
   AC_MSG_RESULT(yes)],
  [AC_MSG_RESULT(no)
])
AC_MSG_CHECKING(for epoll)
AC_COMPILE_IFELSE([AC_LANG_PROGRAM([[#include <sys/epoll.h>]], [[void *x=epoll_create]])],
  [AC_DEFINE(HAVE_EPOLL, 1, Define if you have the 'epoll' functions.)
   AC_MSG_RESULT(yes)],
  [AC_MSG_RESULT(no)
])
AC_MSG_CHECKING(for epoll_create1)
AC_COMPILE_IFELSE([AC_LANG_PROGRAM([[#include <sys/epoll.h>]], [[void *x=epoll_create1]])],
  [AC_DEFINE(HAVE_EPOLL_CREATE1, 1, Define if you have the 'epoll_create1' function.)
   AC_MSG_RESULT(yes)],
  [AC_MSG_RESULT(no)
])
AC_MSG_CHECKING(for kqueue)
AC_COMPILE_IFELSE([AC_LANG_PROGRAM([[
#include <sys/types.h>
#include <sys/event.h>
    ]], [[int x=kqueue()]])],
  [AC_DEFINE(HAVE_KQUEUE, 1, Define if you have the 'kqueue' functions.)
   AC_MSG_RESULT(yes)],
  [AC_MSG_RESULT(no)
])
# On some systems (eg. FreeBSD 5), we would find a definition of the
# functions ctermid_r, setgroups in the library, but no prototype
# (e.g. because we use _XOPEN_SOURCE). See whether we can take their
# address to avoid compiler warnings and potential miscompilations
# because of the missing prototypes.

AC_MSG_CHECKING(for ctermid_r)
AC_COMPILE_IFELSE([AC_LANG_PROGRAM([[
#include <stdio.h>
]], [[void* p = ctermid_r]])],
  [AC_DEFINE(HAVE_CTERMID_R, 1, Define if you have the 'ctermid_r' function.)
   AC_MSG_RESULT(yes)],
  [AC_MSG_RESULT(no)
])

AC_CACHE_CHECK([for flock declaration], [ac_cv_flock_decl],
  [AC_COMPILE_IFELSE(
    [AC_LANG_PROGRAM(
      [#include <sys/file.h>],
      [void* p = flock]
    )],
    [ac_cv_flock_decl=yes],
    [ac_cv_flock_decl=no]
  )
])
if test "x${ac_cv_flock_decl}" = xyes; then
  AC_CHECK_FUNCS(flock,,
    AC_CHECK_LIB(bsd,flock,
      [AC_DEFINE(HAVE_FLOCK)
       AC_DEFINE(FLOCK_NEEDS_LIBBSD, 1, Define if flock needs to be linked with bsd library.)
    ])
  )
fi

AC_MSG_CHECKING(for getpagesize)
AC_COMPILE_IFELSE([AC_LANG_PROGRAM([[
#include <unistd.h>
]], [[void* p = getpagesize]])],
  [AC_DEFINE(HAVE_GETPAGESIZE, 1, Define if you have the 'getpagesize' function.)
   AC_MSG_RESULT(yes)],
  [AC_MSG_RESULT(no)
])

AC_MSG_CHECKING(for broken unsetenv)
AC_COMPILE_IFELSE([AC_LANG_PROGRAM([[
#include <stdlib.h>
]], [[int res = unsetenv("DUMMY")]])],
  [AC_MSG_RESULT(no)],
  [AC_DEFINE(HAVE_BROKEN_UNSETENV, 1, Define if `unsetenv` does not return an int.)
   AC_MSG_RESULT(yes)
])

dnl check for true
AC_CHECK_PROGS(TRUE, true, /bin/true)

dnl On some systems (e.g. Solaris 9), hstrerror and inet_aton are in -lresolv
dnl On others, they are in the C library, so we to take no action
AC_CHECK_LIB(c, inet_aton, [$ac_cv_prog_TRUE],
  AC_CHECK_LIB(resolv, inet_aton)
)

# On Tru64, chflags seems to be present, but calling it will
# exit Python
AC_CACHE_CHECK([for chflags], [ac_cv_have_chflags], [dnl
AC_RUN_IFELSE([AC_LANG_SOURCE([[
#include <sys/stat.h>
#include <unistd.h>
int main(int argc, char*argv[])
{
  if(chflags(argv[0], 0) != 0)
    return 1;
  return 0;
}
]])],
[ac_cv_have_chflags=yes],
[ac_cv_have_chflags=no],
[ac_cv_have_chflags=cross])
])
if test "$ac_cv_have_chflags" = cross ; then
  AC_CHECK_FUNC([chflags], [ac_cv_have_chflags="yes"], [ac_cv_have_chflags="no"])
fi
if test "$ac_cv_have_chflags" = yes ; then
  AC_DEFINE(HAVE_CHFLAGS, 1, [Define to 1 if you have the 'chflags' function.])
fi

AC_CACHE_CHECK([for lchflags], [ac_cv_have_lchflags], [dnl
AC_RUN_IFELSE([AC_LANG_SOURCE([[
#include <sys/stat.h>
#include <unistd.h>
int main(int argc, char*argv[])
{
  if(lchflags(argv[0], 0) != 0)
    return 1;
  return 0;
}
]])],[ac_cv_have_lchflags=yes],[ac_cv_have_lchflags=no],[ac_cv_have_lchflags=cross])
])
if test "$ac_cv_have_lchflags" = cross ; then
  AC_CHECK_FUNC([lchflags], [ac_cv_have_lchflags="yes"], [ac_cv_have_lchflags="no"])
fi
if test "$ac_cv_have_lchflags" = yes ; then
  AC_DEFINE(HAVE_LCHFLAGS, 1, [Define to 1 if you have the 'lchflags' function.])
fi

dnl Check if system zlib has *Copy() functions
dnl
dnl On MacOSX the linker will search for dylibs on the entire linker path
dnl before searching for static libraries. setup.py adds -Wl,-search_paths_first
dnl to revert to a more traditional unix behaviour and make it possible to
dnl override the system libz with a local static library of libz. Temporarily
dnl add that flag to our CFLAGS as well to ensure that we check the version
dnl of libz that will be used by setup.py. 
dnl The -L/usr/local/lib is needed as wel to get the same compilation 
dnl environment as setup.py (and leaving it out can cause configure to use the
dnl wrong version of the library)
case $ac_sys_system/$ac_sys_release in
Darwin/*) 
	_CUR_CFLAGS="${CFLAGS}"
	_CUR_LDFLAGS="${LDFLAGS}"
	CFLAGS="${CFLAGS} -Wl,-search_paths_first"
	LDFLAGS="${LDFLAGS} -Wl,-search_paths_first -L/usr/local/lib"
	;;
esac

AC_CHECK_LIB(z, inflateCopy, AC_DEFINE(HAVE_ZLIB_COPY, 1, [Define if the zlib library has inflateCopy]))

case $ac_sys_system/$ac_sys_release in
Darwin/*) 
	CFLAGS="${_CUR_CFLAGS}"
	LDFLAGS="${_CUR_LDFLAGS}"
	;;
esac

AC_MSG_CHECKING(for hstrerror)
AC_LINK_IFELSE([AC_LANG_PROGRAM([[
#include <netdb.h>
]], [[void* p = hstrerror; hstrerror(0)]])],
  [AC_DEFINE(HAVE_HSTRERROR, 1, Define if you have the 'hstrerror' function.)
   AC_MSG_RESULT(yes)],
  [AC_MSG_RESULT(no)
])

AC_MSG_CHECKING(for inet_aton)
AC_LINK_IFELSE([AC_LANG_PROGRAM([[
#include <sys/types.h>
#include <sys/socket.h>
#include <netinet/in.h>
#include <arpa/inet.h>
]], [[void* p = inet_aton;inet_aton(0,0)]])],
  [AC_DEFINE(HAVE_INET_ATON, 1, Define if you have the 'inet_aton' function.)
   AC_MSG_RESULT(yes)],
  [AC_MSG_RESULT(no)
])

AC_MSG_CHECKING(for inet_pton)
AC_COMPILE_IFELSE([AC_LANG_PROGRAM([[
#include <sys/types.h>
#include <sys/socket.h>
#include <netinet/in.h>
#include <arpa/inet.h>
]], [[void* p = inet_pton]])],
  [AC_DEFINE(HAVE_INET_PTON, 1, Define if you have the 'inet_pton' function.)
   AC_MSG_RESULT(yes)],
  [AC_MSG_RESULT(no)
])

# On some systems, setgroups is in unistd.h, on others, in grp.h
AC_MSG_CHECKING(for setgroups)
AC_COMPILE_IFELSE([AC_LANG_PROGRAM([[
#include <unistd.h>
#ifdef HAVE_GRP_H
#include <grp.h>
#endif
]], [[void* p = setgroups]])],
  [AC_DEFINE(HAVE_SETGROUPS, 1, Define if you have the 'setgroups' function.)
   AC_MSG_RESULT(yes)],
  [AC_MSG_RESULT(no)
])

# check for openpty and forkpty

AC_CHECK_FUNCS(openpty,, 
   AC_CHECK_LIB(util,openpty,
     [AC_DEFINE(HAVE_OPENPTY) LIBS="$LIBS -lutil"],
     AC_CHECK_LIB(bsd,openpty, [AC_DEFINE(HAVE_OPENPTY) LIBS="$LIBS -lbsd"])
   )
)
AC_CHECK_FUNCS(forkpty,, 
   AC_CHECK_LIB(util,forkpty, 
     [AC_DEFINE(HAVE_FORKPTY) LIBS="$LIBS -lutil"],
     AC_CHECK_LIB(bsd,forkpty, [AC_DEFINE(HAVE_FORKPTY) LIBS="$LIBS -lbsd"])
   )
)

# Stuff for expat.
AC_CHECK_FUNCS(memmove)

# check for long file support functions
AC_CHECK_FUNCS(fseek64 fseeko fstatvfs ftell64 ftello statvfs)

AC_REPLACE_FUNCS(dup2 getcwd strdup)
AC_CHECK_FUNCS(getpgrp, 
  AC_COMPILE_IFELSE([AC_LANG_PROGRAM([[#include <unistd.h>]], [[getpgrp(0);]])],
    [AC_DEFINE(GETPGRP_HAVE_ARG, 1, [Define if getpgrp() must be called as getpgrp(0).])],
    [])
)
AC_CHECK_FUNCS(setpgrp,
  AC_COMPILE_IFELSE([AC_LANG_PROGRAM([[#include <unistd.h>]], [[setpgrp(0,0);]])],
    [AC_DEFINE(SETPGRP_HAVE_ARG, 1, [Define if setpgrp() must be called as setpgrp(0, 0).])],
    [])
)
AC_CHECK_FUNCS(gettimeofday, 
  AC_COMPILE_IFELSE([AC_LANG_PROGRAM([[#include <sys/time.h>]],
  				     [[gettimeofday((struct timeval*)0,(struct timezone*)0);]])],
    [],
    [AC_DEFINE(GETTIMEOFDAY_NO_TZ, 1,
      [Define if gettimeofday() does not have second (timezone) argument
       This is the case on Motorola V4 (R40V4.2)])
    ])
)

AC_CHECK_FUNCS(clock_gettime, [], [
    AC_CHECK_LIB(rt, clock_gettime, [
        AC_DEFINE(HAVE_CLOCK_GETTIME, 1)
        AC_DEFINE(TIMEMODULE_LIB, [rt],
                  [Library needed by timemodule.c: librt may be needed for clock_gettime()])
    ])
])

AC_CHECK_FUNCS(clock_getres, [], [
    AC_CHECK_LIB(rt, clock_getres, [
        AC_DEFINE(HAVE_CLOCK_GETRES, 1)
    ])
])

AC_MSG_CHECKING(for major, minor, and makedev)
AC_LINK_IFELSE([AC_LANG_PROGRAM([[
#if defined(MAJOR_IN_MKDEV)
#include <sys/mkdev.h>
#elif defined(MAJOR_IN_SYSMACROS)
#include <sys/sysmacros.h>
#else
#include <sys/types.h>
#endif
]], [[
  makedev(major(0),minor(0));
]])],[
  AC_DEFINE(HAVE_DEVICE_MACROS, 1,
	    [Define to 1 if you have the device macros.])
  AC_MSG_RESULT(yes)
],[
  AC_MSG_RESULT(no)
])

# On OSF/1 V5.1, getaddrinfo is available, but a define
# for [no]getaddrinfo in netdb.h. 
AC_MSG_CHECKING(for getaddrinfo)
AC_LINK_IFELSE([AC_LANG_PROGRAM([[
#include <sys/types.h>
#include <sys/socket.h>
#include <netdb.h>
#include <stdio.h>
]], [[getaddrinfo(NULL, NULL, NULL, NULL);]])],
[have_getaddrinfo=yes],
[have_getaddrinfo=no])
AC_MSG_RESULT($have_getaddrinfo)
if test $have_getaddrinfo = yes
then
  AC_MSG_CHECKING(getaddrinfo bug)
  AC_CACHE_VAL(ac_cv_buggy_getaddrinfo,
  AC_RUN_IFELSE([AC_LANG_SOURCE([[[
#include <stdio.h>
#include <sys/types.h>
#include <netdb.h>
#include <string.h>
#include <sys/socket.h>
#include <netinet/in.h>

int main()
{
  int passive, gaierr, inet4 = 0, inet6 = 0;
  struct addrinfo hints, *ai, *aitop;
  char straddr[INET6_ADDRSTRLEN], strport[16];

  for (passive = 0; passive <= 1; passive++) {
    memset(&hints, 0, sizeof(hints));
    hints.ai_family = AF_UNSPEC;
    hints.ai_flags = passive ? AI_PASSIVE : 0;
    hints.ai_socktype = SOCK_STREAM;
    hints.ai_protocol = IPPROTO_TCP;
    if ((gaierr = getaddrinfo(NULL, "54321", &hints, &aitop)) != 0) {
      (void)gai_strerror(gaierr);
      goto bad;
    }
    for (ai = aitop; ai; ai = ai->ai_next) {
      if (ai->ai_addr == NULL ||
          ai->ai_addrlen == 0 ||
          getnameinfo(ai->ai_addr, ai->ai_addrlen,
                      straddr, sizeof(straddr), strport, sizeof(strport),
                      NI_NUMERICHOST|NI_NUMERICSERV) != 0) {
        goto bad;
      }
      switch (ai->ai_family) {
      case AF_INET:
        if (strcmp(strport, "54321") != 0) {
          goto bad;
        }
        if (passive) {
          if (strcmp(straddr, "0.0.0.0") != 0) {
            goto bad;
          }
        } else {
          if (strcmp(straddr, "127.0.0.1") != 0) {
            goto bad;
          }
        }
        inet4++;
        break;
      case AF_INET6:
        if (strcmp(strport, "54321") != 0) {
          goto bad;
        }
        if (passive) {
          if (strcmp(straddr, "::") != 0) {
            goto bad;
          }
        } else {
          if (strcmp(straddr, "::1") != 0) {
            goto bad;
          }
        }
        inet6++;
        break;
      case AF_UNSPEC:
        goto bad;
        break;
      default:
        /* another family support? */
        break;
      }
    }
  }

  if (!(inet4 == 0 || inet4 == 2))
    goto bad;
  if (!(inet6 == 0 || inet6 == 2))
    goto bad;

  if (aitop)
    freeaddrinfo(aitop);
  return 0;

 bad:
  if (aitop)
    freeaddrinfo(aitop);
  return 1;
}
]]])],
[ac_cv_buggy_getaddrinfo=no],
[ac_cv_buggy_getaddrinfo=yes],
[
if test "${enable_ipv6+set}" = set; then
  ac_cv_buggy_getaddrinfo="no -- configured with --(en|dis)able-ipv6"
else
  ac_cv_buggy_getaddrinfo=yes
fi]))
fi

AC_MSG_RESULT($ac_cv_buggy_getaddrinfo)

if test $have_getaddrinfo = no || test "$ac_cv_buggy_getaddrinfo" = yes
then
	if test $ipv6 = yes
	then
		echo 'Fatal: You must get working getaddrinfo() function.'
		echo '       or you can specify "--disable-ipv6"'.
		exit 1
	fi
else
	AC_DEFINE(HAVE_GETADDRINFO, 1, [Define if you have the getaddrinfo function.])
fi

AC_CHECK_FUNCS(getnameinfo)

# checks for structures
AC_HEADER_TIME
AC_STRUCT_TM
AC_STRUCT_TIMEZONE
AC_CHECK_MEMBERS([struct stat.st_rdev])
AC_CHECK_MEMBERS([struct stat.st_blksize])
AC_CHECK_MEMBERS([struct stat.st_flags])
AC_CHECK_MEMBERS([struct stat.st_gen])
AC_CHECK_MEMBERS([struct stat.st_birthtime])
AC_STRUCT_ST_BLOCKS

AC_MSG_CHECKING(for time.h that defines altzone)
AC_CACHE_VAL(ac_cv_header_time_altzone,[
  AC_COMPILE_IFELSE([AC_LANG_PROGRAM([[#include <time.h>]], [[return altzone;]])],
    [ac_cv_header_time_altzone=yes],
    [ac_cv_header_time_altzone=no])
  ])
AC_MSG_RESULT($ac_cv_header_time_altzone)
if test $ac_cv_header_time_altzone = yes; then
  AC_DEFINE(HAVE_ALTZONE, 1, [Define this if your time.h defines altzone.])
fi

was_it_defined=no
AC_MSG_CHECKING(whether sys/select.h and sys/time.h may both be included)
AC_COMPILE_IFELSE([AC_LANG_PROGRAM([[
#include <sys/types.h>
#include <sys/select.h>
#include <sys/time.h>
]], [[;]])],[
  AC_DEFINE(SYS_SELECT_WITH_SYS_TIME, 1,
  [Define if  you can safely include both <sys/select.h> and <sys/time.h>
   (which you can't on SCO ODT 3.0).]) 
  was_it_defined=yes
],[])
AC_MSG_RESULT($was_it_defined)

AC_MSG_CHECKING(for addrinfo)
AC_CACHE_VAL(ac_cv_struct_addrinfo,
AC_COMPILE_IFELSE([AC_LANG_PROGRAM([[#include <netdb.h>]], [[struct addrinfo a]])],
  [ac_cv_struct_addrinfo=yes],
  [ac_cv_struct_addrinfo=no]))
AC_MSG_RESULT($ac_cv_struct_addrinfo)
if test $ac_cv_struct_addrinfo = yes; then
	AC_DEFINE(HAVE_ADDRINFO, 1, [struct addrinfo (netdb.h)])
fi

AC_MSG_CHECKING(for sockaddr_storage)
AC_CACHE_VAL(ac_cv_struct_sockaddr_storage,
AC_COMPILE_IFELSE([AC_LANG_PROGRAM([[
#		include <sys/types.h>
#		include <sys/socket.h>]], [[struct sockaddr_storage s]])],
  [ac_cv_struct_sockaddr_storage=yes],
  [ac_cv_struct_sockaddr_storage=no]))
AC_MSG_RESULT($ac_cv_struct_sockaddr_storage)
if test $ac_cv_struct_sockaddr_storage = yes; then
	AC_DEFINE(HAVE_SOCKADDR_STORAGE, 1, [struct sockaddr_storage (sys/socket.h)])
fi

# checks for compiler characteristics

AC_C_CHAR_UNSIGNED
AC_C_CONST

works=no
AC_MSG_CHECKING(for working volatile)
AC_COMPILE_IFELSE([AC_LANG_PROGRAM([[]], [[volatile int x; x = 0;]])],
  [works=yes],
  [AC_DEFINE(volatile, , [Define to empty if the keyword does not work.])]
)
AC_MSG_RESULT($works)

works=no
AC_MSG_CHECKING(for working signed char)
AC_COMPILE_IFELSE([AC_LANG_PROGRAM([[]], [[signed char c;]])],
  [works=yes],
  [AC_DEFINE(signed, , [Define to empty if the keyword does not work.])]
)
AC_MSG_RESULT($works)

have_prototypes=no
AC_MSG_CHECKING(for prototypes)
AC_COMPILE_IFELSE([AC_LANG_PROGRAM([[int foo(int x) { return 0; }]], [[return foo(10);]])],
  [AC_DEFINE(HAVE_PROTOTYPES, 1, 
     [Define if your compiler supports function prototype]) 
   have_prototypes=yes],
  []
)
AC_MSG_RESULT($have_prototypes)

works=no
AC_MSG_CHECKING(for variable length prototypes and stdarg.h)
AC_COMPILE_IFELSE([AC_LANG_PROGRAM([[
#include <stdarg.h>
int foo(int x, ...) {
	va_list va;
	va_start(va, x);
	va_arg(va, int);
	va_arg(va, char *);
	va_arg(va, double);
	return 0;
}
]], [[return foo(10, "", 3.14);]])],[
  AC_DEFINE(HAVE_STDARG_PROTOTYPES, 1,
   [Define if your compiler supports variable length function prototypes
   (e.g. void fprintf(FILE *, char *, ...);) *and* <stdarg.h>]) 
  works=yes
],[])
AC_MSG_RESULT($works)

# check for socketpair
AC_MSG_CHECKING(for socketpair)
AC_COMPILE_IFELSE([AC_LANG_PROGRAM([[
#include <sys/types.h>
#include <sys/socket.h>
]], [[void *x=socketpair]])],
  [AC_DEFINE(HAVE_SOCKETPAIR, 1, [Define if you have the 'socketpair' function.])
   AC_MSG_RESULT(yes)],
  [AC_MSG_RESULT(no)]
)

# check if sockaddr has sa_len member
AC_MSG_CHECKING(if sockaddr has sa_len member)
AC_COMPILE_IFELSE([AC_LANG_PROGRAM([[#include <sys/types.h>
#include <sys/socket.h>]], [[struct sockaddr x;
x.sa_len = 0;]])],
  [AC_MSG_RESULT(yes)
   AC_DEFINE(HAVE_SOCKADDR_SA_LEN, 1, [Define if sockaddr has sa_len member])],
  [AC_MSG_RESULT(no)]
)

va_list_is_array=no
AC_MSG_CHECKING(whether va_list is an array)
AC_COMPILE_IFELSE([AC_LANG_PROGRAM([[
#ifdef HAVE_STDARG_PROTOTYPES
#include <stdarg.h>
#else
#include <varargs.h>
#endif
]], [[va_list list1, list2; list1 = list2;]])],[],[
 AC_DEFINE(VA_LIST_IS_ARRAY, 1, [Define if a va_list is an array of some kind]) 
 va_list_is_array=yes
])
AC_MSG_RESULT($va_list_is_array)

# sigh -- gethostbyname_r is a mess; it can have 3, 5 or 6 arguments :-(
AH_TEMPLATE(HAVE_GETHOSTBYNAME_R,
  [Define this if you have some version of gethostbyname_r()])

AC_CHECK_FUNC(gethostbyname_r, [
  AC_DEFINE(HAVE_GETHOSTBYNAME_R)
  AC_MSG_CHECKING([gethostbyname_r with 6 args])
  OLD_CFLAGS=$CFLAGS
  CFLAGS="$CFLAGS $MY_CPPFLAGS $MY_THREAD_CPPFLAGS $MY_CFLAGS"
  AC_COMPILE_IFELSE([AC_LANG_PROGRAM([[
#   include <netdb.h>
  ]], [[
    char *name;
    struct hostent *he, *res;
    char buffer[2048];
    int buflen = 2048;
    int h_errnop;

    (void) gethostbyname_r(name, he, buffer, buflen, &res, &h_errnop)
  ]])],[
    AC_DEFINE(HAVE_GETHOSTBYNAME_R)
    AC_DEFINE(HAVE_GETHOSTBYNAME_R_6_ARG, 1,
    [Define this if you have the 6-arg version of gethostbyname_r().])
    AC_MSG_RESULT(yes)
  ],[
    AC_MSG_RESULT(no)
    AC_MSG_CHECKING([gethostbyname_r with 5 args])
    AC_COMPILE_IFELSE([AC_LANG_PROGRAM([[
#       include <netdb.h>
      ]], [[
        char *name;
        struct hostent *he;
        char buffer[2048];
        int buflen = 2048;
        int h_errnop;

        (void) gethostbyname_r(name, he, buffer, buflen, &h_errnop)
      ]])],
      [
        AC_DEFINE(HAVE_GETHOSTBYNAME_R)
        AC_DEFINE(HAVE_GETHOSTBYNAME_R_5_ARG, 1,
          [Define this if you have the 5-arg version of gethostbyname_r().])
        AC_MSG_RESULT(yes)
      ], [
        AC_MSG_RESULT(no)
        AC_MSG_CHECKING([gethostbyname_r with 3 args])
        AC_COMPILE_IFELSE([AC_LANG_PROGRAM([[
#           include <netdb.h>
          ]], [[
            char *name;
            struct hostent *he;
            struct hostent_data data;

            (void) gethostbyname_r(name, he, &data);
          ]])],
          [
            AC_DEFINE(HAVE_GETHOSTBYNAME_R)
            AC_DEFINE(HAVE_GETHOSTBYNAME_R_3_ARG, 1,
              [Define this if you have the 3-arg version of gethostbyname_r().])
            AC_MSG_RESULT(yes)
          ], [
           AC_MSG_RESULT(no)
        ])
    ])
  ])
  CFLAGS=$OLD_CFLAGS
], [
  AC_CHECK_FUNCS(gethostbyname)
])
AC_SUBST(HAVE_GETHOSTBYNAME_R_6_ARG)
AC_SUBST(HAVE_GETHOSTBYNAME_R_5_ARG)
AC_SUBST(HAVE_GETHOSTBYNAME_R_3_ARG)
AC_SUBST(HAVE_GETHOSTBYNAME_R)
AC_SUBST(HAVE_GETHOSTBYNAME)

# checks for system services
# (none yet)

# Linux requires this for correct f.p. operations
AC_CHECK_FUNC(__fpu_control,
  [],
  [AC_CHECK_LIB(ieee, __fpu_control)
])

# Check for --with-fpectl
AC_MSG_CHECKING(for --with-fpectl)
AC_ARG_WITH(fpectl,
            AS_HELP_STRING([--with-fpectl], [enable SIGFPE catching]),
[
if test "$withval" != no
then 
  AC_DEFINE(WANT_SIGFPE_HANDLER, 1,
  [Define if you want SIGFPE handled (see Include/pyfpe.h).]) 
  AC_MSG_RESULT(yes)
else AC_MSG_RESULT(no)
fi],
[AC_MSG_RESULT(no)])

# check for --with-libm=...
AC_SUBST(LIBM)
case $ac_sys_system in
Darwin) ;;
*) LIBM=-lm
esac
AC_MSG_CHECKING(for --with-libm=STRING)
AC_ARG_WITH(libm,
            AS_HELP_STRING([--with-libm=STRING], [math library]),
[
if test "$withval" = no
then LIBM=
     AC_MSG_RESULT(force LIBM empty)
elif test "$withval" != yes
then LIBM=$withval
     AC_MSG_RESULT(set LIBM="$withval")
else AC_MSG_ERROR([proper usage is --with-libm=STRING])
fi],
[AC_MSG_RESULT(default LIBM="$LIBM")])

# check for --with-libc=...
AC_SUBST(LIBC)
AC_MSG_CHECKING(for --with-libc=STRING)
AC_ARG_WITH(libc,
            AS_HELP_STRING([--with-libc=STRING], [C library]),
[
if test "$withval" = no
then LIBC=
     AC_MSG_RESULT(force LIBC empty)
elif test "$withval" != yes
then LIBC=$withval
     AC_MSG_RESULT(set LIBC="$withval")
else AC_MSG_ERROR([proper usage is --with-libc=STRING])
fi],
[AC_MSG_RESULT(default LIBC="$LIBC")])

# **************************************
# * Check for gcc x64 inline assembler *
# **************************************

AC_MSG_CHECKING(for x64 gcc inline assembler)
AC_COMPILE_IFELSE([AC_LANG_PROGRAM([[]], [[
  __asm__ __volatile__ ("movq %rcx, %rax");
]])],[have_gcc_asm_for_x64=yes],[have_gcc_asm_for_x64=no])
AC_MSG_RESULT($have_gcc_asm_for_x64)
if test "$have_gcc_asm_for_x64" = yes
then
    AC_DEFINE(HAVE_GCC_ASM_FOR_X64, 1,
    [Define if we can use x64 gcc inline assembler])
fi

# **************************************************
# * Check for various properties of floating point *
# **************************************************

AC_MSG_CHECKING(whether C doubles are little-endian IEEE 754 binary64)
AC_CACHE_VAL(ac_cv_little_endian_double, [
AC_RUN_IFELSE([AC_LANG_SOURCE([[
#include <string.h>
int main() {
    double x = 9006104071832581.0;
    if (memcmp(&x, "\x05\x04\x03\x02\x01\xff\x3f\x43", 8) == 0)
        return 0;
    else
        return 1;
}
]])],
[ac_cv_little_endian_double=yes],
[ac_cv_little_endian_double=no],
[ac_cv_little_endian_double=no])])
AC_MSG_RESULT($ac_cv_little_endian_double)
if test "$ac_cv_little_endian_double" = yes
then
  AC_DEFINE(DOUBLE_IS_LITTLE_ENDIAN_IEEE754, 1,
  [Define if C doubles are 64-bit IEEE 754 binary format, stored
   with the least significant byte first])
fi

AC_MSG_CHECKING(whether C doubles are big-endian IEEE 754 binary64)
AC_CACHE_VAL(ac_cv_big_endian_double, [
AC_RUN_IFELSE([AC_LANG_SOURCE([[
#include <string.h>
int main() {
    double x = 9006104071832581.0;
    if (memcmp(&x, "\x43\x3f\xff\x01\x02\x03\x04\x05", 8) == 0)
        return 0;
    else
        return 1;
}
]])],
[ac_cv_big_endian_double=yes],
[ac_cv_big_endian_double=no],
[ac_cv_big_endian_double=no])])
AC_MSG_RESULT($ac_cv_big_endian_double)
if test "$ac_cv_big_endian_double" = yes
then
  AC_DEFINE(DOUBLE_IS_BIG_ENDIAN_IEEE754, 1,
  [Define if C doubles are 64-bit IEEE 754 binary format, stored
   with the most significant byte first])
fi

# Some ARM platforms use a mixed-endian representation for doubles.
# While Python doesn't currently have full support for these platforms
# (see e.g., issue 1762561), we can at least make sure that float <-> string
# conversions work.
AC_MSG_CHECKING(whether C doubles are ARM mixed-endian IEEE 754 binary64)
AC_CACHE_VAL(ac_cv_mixed_endian_double, [
AC_RUN_IFELSE([AC_LANG_SOURCE([[
#include <string.h>
int main() {
    double x = 9006104071832581.0;
    if (memcmp(&x, "\x01\xff\x3f\x43\x05\x04\x03\x02", 8) == 0)
        return 0;
    else
        return 1;
}
]])],
[ac_cv_mixed_endian_double=yes],
[ac_cv_mixed_endian_double=no],
[ac_cv_mixed_endian_double=no])])
AC_MSG_RESULT($ac_cv_mixed_endian_double)
if test "$ac_cv_mixed_endian_double" = yes
then
  AC_DEFINE(DOUBLE_IS_ARM_MIXED_ENDIAN_IEEE754, 1,
  [Define if C doubles are 64-bit IEEE 754 binary format, stored
   in ARM mixed-endian order (byte order 45670123)])
fi

# The short float repr introduced in Python 3.1 requires the
# correctly-rounded string <-> double conversion functions from
# Python/dtoa.c, which in turn require that the FPU uses 53-bit
# rounding; this is a problem on x86, where the x87 FPU has a default
# rounding precision of 64 bits.  For gcc/x86, we can fix this by
# using inline assembler to get and set the x87 FPU control word.

# This inline assembler syntax may also work for suncc and icc,
# so we try it on all platforms.

AC_MSG_CHECKING(whether we can use gcc inline assembler to get and set x87 control word)
AC_COMPILE_IFELSE([AC_LANG_PROGRAM([[]], [[
  unsigned short cw;
  __asm__ __volatile__ ("fnstcw %0" : "=m" (cw));
  __asm__ __volatile__ ("fldcw %0" : : "m" (cw));
]])],[have_gcc_asm_for_x87=yes],[have_gcc_asm_for_x87=no])
AC_MSG_RESULT($have_gcc_asm_for_x87)
if test "$have_gcc_asm_for_x87" = yes
then
    AC_DEFINE(HAVE_GCC_ASM_FOR_X87, 1,
    [Define if we can use gcc inline assembler to get and set x87 control word])
fi

# Detect whether system arithmetic is subject to x87-style double
# rounding issues.  The result of this test has little meaning on non
# IEEE 754 platforms.  On IEEE 754, test should return 1 if rounding
# mode is round-to-nearest and double rounding issues are present, and
# 0 otherwise.  See http://bugs.python.org/issue2937 for more info.
AC_MSG_CHECKING(for x87-style double rounding)
# $BASECFLAGS may affect the result
ac_save_cc="$CC"
CC="$CC $BASECFLAGS"
AC_RUN_IFELSE([AC_LANG_SOURCE([[
#include <stdlib.h>
#include <math.h>
int main() {
    volatile double x, y, z;
    /* 1./(1-2**-53) -> 1+2**-52 (correct), 1.0 (double rounding) */
    x = 0.99999999999999989; /* 1-2**-53 */
    y = 1./x;
    if (y != 1.)
        exit(0);
    /* 1e16+2.99999 -> 1e16+2. (correct), 1e16+4. (double rounding) */
    x = 1e16;
    y = 2.99999;
    z = x + y;
    if (z != 1e16+4.)
        exit(0);
    /* both tests show evidence of double rounding */
    exit(1);
}
]])],
[ac_cv_x87_double_rounding=no],
[ac_cv_x87_double_rounding=yes],
[ac_cv_x87_double_rounding=no])
CC="$ac_save_cc"
AC_MSG_RESULT($ac_cv_x87_double_rounding)
if test "$ac_cv_x87_double_rounding" = yes
then
  AC_DEFINE(X87_DOUBLE_ROUNDING, 1,
  [Define if arithmetic is subject to x87-style double rounding issue])
fi

# ************************************
# * Check for mathematical functions *
# ************************************

LIBS_SAVE=$LIBS
LIBS="$LIBS $LIBM"

AC_CHECK_FUNCS([acosh asinh atanh copysign erf erfc expm1 finite gamma])
AC_CHECK_FUNCS([hypot lgamma log1p log2 round tgamma])
AC_CHECK_DECLS([isinf, isnan, isfinite], [], [], [[#include <math.h>]])

# On FreeBSD 6.2, it appears that tanh(-0.) returns 0. instead of
# -0. on some architectures.
AC_MSG_CHECKING(whether tanh preserves the sign of zero)
AC_CACHE_VAL(ac_cv_tanh_preserves_zero_sign, [
AC_RUN_IFELSE([AC_LANG_SOURCE([[
#include <math.h>
#include <stdlib.h>
int main() {
    /* return 0 if either negative zeros don't exist
       on this platform or if negative zeros exist
       and tanh(-0.) == -0. */
  if (atan2(0., -1.) == atan2(-0., -1.) ||
      atan2(tanh(-0.), -1.) == atan2(-0., -1.)) exit(0);
  else exit(1);
}
]])],
[ac_cv_tanh_preserves_zero_sign=yes],
[ac_cv_tanh_preserves_zero_sign=no],
[ac_cv_tanh_preserves_zero_sign=no])])
AC_MSG_RESULT($ac_cv_tanh_preserves_zero_sign)
if test "$ac_cv_tanh_preserves_zero_sign" = yes
then
  AC_DEFINE(TANH_PRESERVES_ZERO_SIGN, 1,
  [Define if tanh(-0.) is -0., or if platform doesn't have signed zeros])
fi

if test "$ac_cv_func_log1p" = yes
then
    # On some versions of AIX, log1p(-0.) returns 0. instead of
    # -0.  See issue #9920.
    AC_MSG_CHECKING(whether log1p drops the sign of negative zero)
    AC_CACHE_VAL(ac_cv_log1p_drops_zero_sign, [
    AC_RUN_IFELSE([AC_LANG_SOURCE([[
    #include <math.h>
    #include <stdlib.h>
    int main() {
        /* Fail if the signs of log1p(-0.) and -0. can be
	   distinguished. */
        if (atan2(log1p(-0.), -1.) == atan2(-0., -1.))
            return 0;
        else
            return 1;
    }
    ]])],
    [ac_cv_log1p_drops_zero_sign=no],
    [ac_cv_log1p_drops_zero_sign=yes],
    [ac_cv_log1p_drops_zero_sign=no])])
    AC_MSG_RESULT($ac_cv_log1p_drops_zero_sign)
fi
if test "$ac_cv_log1p_drops_zero_sign" = yes
then
  AC_DEFINE(LOG1P_DROPS_ZERO_SIGN, 1,
  [Define if log1p(-0.) is 0. rather than -0.])
fi

LIBS=$LIBS_SAVE

# For multiprocessing module, check that sem_open
# actually works.  For FreeBSD versions <= 7.2,
# the kernel module that provides POSIX semaphores
# isn't loaded by default, so an attempt to call
# sem_open results in a 'Signal 12' error.
AC_MSG_CHECKING(whether POSIX semaphores are enabled)
AC_CACHE_VAL(ac_cv_posix_semaphores_enabled,
AC_RUN_IFELSE([AC_LANG_SOURCE([[
#include <unistd.h>
#include <fcntl.h>
#include <stdio.h>
#include <semaphore.h>
#include <sys/stat.h>

int main(void) {
  sem_t *a = sem_open("/autoconf", O_CREAT, S_IRUSR|S_IWUSR, 0);
  if (a == SEM_FAILED) {
    perror("sem_open");
    return 1;
  }
  sem_close(a);
  sem_unlink("/autoconf");
  return 0;
}
]])],
[ac_cv_posix_semaphores_enabled=yes],
[ac_cv_posix_semaphores_enabled=no],
[ac_cv_posix_semaphores_enabled=yes])
)
AC_MSG_RESULT($ac_cv_posix_semaphores_enabled)
if test $ac_cv_posix_semaphores_enabled = no
then
  AC_DEFINE(POSIX_SEMAPHORES_NOT_ENABLED, 1,
            [Define if POSIX semaphores aren't enabled on your system])
fi

# Multiprocessing check for broken sem_getvalue
AC_MSG_CHECKING(for broken sem_getvalue)
AC_CACHE_VAL(ac_cv_broken_sem_getvalue,
AC_RUN_IFELSE([AC_LANG_SOURCE([[
#include <unistd.h>
#include <fcntl.h>
#include <stdio.h>
#include <semaphore.h>
#include <sys/stat.h>

int main(void){
  sem_t *a = sem_open("/autocftw", O_CREAT, S_IRUSR|S_IWUSR, 0);
  int count;
  int res;
  if(a==SEM_FAILED){
    perror("sem_open");
    return 1;

  }
  res = sem_getvalue(a, &count);
  sem_close(a);
  sem_unlink("/autocftw");
  return res==-1 ? 1 : 0;
}
]])],
[ac_cv_broken_sem_getvalue=no],
[ac_cv_broken_sem_getvalue=yes],
[ac_cv_broken_sem_getvalue=yes])
)
AC_MSG_RESULT($ac_cv_broken_sem_getvalue)
if test $ac_cv_broken_sem_getvalue = yes
then
  AC_DEFINE(HAVE_BROKEN_SEM_GETVALUE, 1,
  [define to 1 if your sem_getvalue is broken.])
fi

# determine what size digit to use for Python's longs
AC_MSG_CHECKING([digit size for Python's longs])
AC_ARG_ENABLE(big-digits,
AS_HELP_STRING([--enable-big-digits@<:@=BITS@:>@],[use big digits for Python longs [[BITS=30]]]),
[case $enable_big_digits in
yes)
  enable_big_digits=30 ;;
no)
  enable_big_digits=15 ;;
[15|30])
  ;;
*)
  AC_MSG_ERROR([bad value $enable_big_digits for --enable-big-digits; value should be 15 or 30]) ;;
esac
AC_MSG_RESULT($enable_big_digits)
AC_DEFINE_UNQUOTED(PYLONG_BITS_IN_DIGIT, $enable_big_digits, [Define as the preferred size in bits of long digits])
],
[AC_MSG_RESULT(no value specified)])

# check for wchar.h
AC_CHECK_HEADER(wchar.h, [
  AC_DEFINE(HAVE_WCHAR_H, 1, 
  [Define if the compiler provides a wchar.h header file.]) 
  wchar_h="yes"
],
wchar_h="no"
)

# determine wchar_t size
if test "$wchar_h" = yes
then
  AC_CHECK_SIZEOF(wchar_t, 4, [#include <wchar.h>])
fi

AC_MSG_CHECKING(for UCS-4 tcl)
have_ucs4_tcl=no
AC_COMPILE_IFELSE([AC_LANG_PROGRAM([[
#include <tcl.h>
#if TCL_UTF_MAX != 6
# error "NOT UCS4_TCL"
#endif]], [[]])],[
  AC_DEFINE(HAVE_UCS4_TCL, 1, [Define this if you have tcl and TCL_UTF_MAX==6])
  have_ucs4_tcl=yes
],[])
AC_MSG_RESULT($have_ucs4_tcl)

# check whether wchar_t is signed or not
if test "$wchar_h" = yes
then
  # check whether wchar_t is signed or not
  AC_MSG_CHECKING(whether wchar_t is signed)
  AC_CACHE_VAL(ac_cv_wchar_t_signed, [
  AC_RUN_IFELSE([AC_LANG_SOURCE([[
  #include <wchar.h>
  int main()
  {
	/* Success: exit code 0 */
        exit((((wchar_t) -1) < ((wchar_t) 0)) ? 0 : 1);
  }
  ]])],
  [ac_cv_wchar_t_signed=yes],
  [ac_cv_wchar_t_signed=no],
  [ac_cv_wchar_t_signed=yes])])
  AC_MSG_RESULT($ac_cv_wchar_t_signed)
fi

# wchar_t is only usable if it maps to an unsigned type
if test "$ac_cv_sizeof_wchar_t" -ge 2 \
          -a "$ac_cv_wchar_t_signed" = "no"
then
  HAVE_USABLE_WCHAR_T="yes"
  AC_DEFINE(HAVE_USABLE_WCHAR_T, 1,
  [Define if you have a useable wchar_t type defined in wchar.h; useable
   means wchar_t must be an unsigned type with at least 16 bits. (see
   Include/unicodeobject.h).])
else
  HAVE_USABLE_WCHAR_T="no usable wchar_t found"
fi
AC_MSG_RESULT($HAVE_USABLE_WCHAR_T)

# check for endianness
AC_C_BIGENDIAN

# ABI version string for Python extension modules.  This appears between the
# periods in shared library file names, e.g. foo.<SOABI>.so.  It is calculated
# from the following attributes which affect the ABI of this Python build (in
# this order):
#
# * The Python implementation (always 'cpython-' for us)
# * The major and minor version numbers
# * --with-pydebug (adds a 'd')
# * --with-pymalloc (adds a 'm')
# * --with-wide-unicode (adds a 'u')
#
# Thus for example, Python 3.2 built with wide unicode, pydebug, and pymalloc,
# would get a shared library ABI version tag of 'cpython-32dmu' and shared
# libraries would be named 'foo.cpython-32dmu.so'.
AC_SUBST(SOABI)
AC_MSG_CHECKING(ABIFLAGS)
AC_MSG_RESULT($ABIFLAGS)
AC_MSG_CHECKING(SOABI)
SOABI='cpython-'`echo $VERSION | tr -d .`${ABIFLAGS}
AC_MSG_RESULT($SOABI)

AC_SUBST(EXT_SUFFIX)
case $ac_sys_system in
    Linux*|GNU*)
	EXT_SUFFIX=.${SOABI}${SHLIB_SUFFIX};;
    *)
	EXT_SUFFIX=${SHLIB_SUFFIX};;
esac

AC_MSG_CHECKING(LDVERSION)
LDVERSION='$(VERSION)$(ABIFLAGS)'
AC_MSG_RESULT($LDVERSION)

<<<<<<< HEAD
# SO is the extension of shared libraries `(including the dot!)
# -- usually .so, .sl on HP-UX, .dll on Cygwin
AC_MSG_CHECKING(SO)
if test -z "$SO"
then
	case $ac_sys_system in
	hp*|HP*)
		case `uname -m` in
			ia64) SO=.so;;
	  		*)    SO=.sl;;
		esac
		;;
	CYGWIN*)   SO=.dll;;
	Linux*|GNU*)
		   SO=.${SOABI}.so;;
	*)	   SO=.so;;
	esac
else
	# this might also be a termcap variable, see #610332
	echo
	echo '====================================================================='
	echo '+                                                                   +'
	echo '+ WARNING: You have set SO in your environment.                     +'
	echo '+ Do you really mean to change the extension for shared libraries?  +'
	echo '+ Continuing in 10 seconds to let you to ponder.                    +'
	echo '+                                                                   +'
	echo '====================================================================='
	sleep 10
fi
AC_MSG_RESULT($SO)

AC_DEFINE_UNQUOTED(SHLIB_EXT, "$SO", [Define this to be extension of shared libraries (including the dot!).])

=======
>>>>>>> d5537d07
# Check whether right shifting a negative integer extends the sign bit
# or fills with zeros (like the Cray J90, according to Tim Peters).
AC_MSG_CHECKING(whether right shift extends the sign bit)
AC_CACHE_VAL(ac_cv_rshift_extends_sign, [
AC_RUN_IFELSE([AC_LANG_SOURCE([[
int main()
{
	exit(((-1)>>3 == -1) ? 0 : 1);
}
]])],
[ac_cv_rshift_extends_sign=yes],
[ac_cv_rshift_extends_sign=no],
[ac_cv_rshift_extends_sign=yes])])
AC_MSG_RESULT($ac_cv_rshift_extends_sign)
if test "$ac_cv_rshift_extends_sign" = no
then
  AC_DEFINE(SIGNED_RIGHT_SHIFT_ZERO_FILLS, 1,
  [Define if i>>j for signed int i does not extend the sign bit
   when i < 0])
fi

# check for getc_unlocked and related locking functions
AC_MSG_CHECKING(for getc_unlocked() and friends)
AC_CACHE_VAL(ac_cv_have_getc_unlocked, [
AC_LINK_IFELSE([AC_LANG_PROGRAM([[#include <stdio.h>]], [[
	FILE *f = fopen("/dev/null", "r");
	flockfile(f);
	getc_unlocked(f);
	funlockfile(f);
]])],[ac_cv_have_getc_unlocked=yes],[ac_cv_have_getc_unlocked=no])])
AC_MSG_RESULT($ac_cv_have_getc_unlocked)
if test "$ac_cv_have_getc_unlocked" = yes
then
  AC_DEFINE(HAVE_GETC_UNLOCKED, 1,
  [Define this if you have flockfile(), getc_unlocked(), and funlockfile()])
fi

# check where readline lives
# save the value of LIBS so we don't actually link Python with readline
LIBS_no_readline=$LIBS

# On some systems we need to link readline to a termcap compatible
# library.  NOTE: Keep the precedence of listed libraries synchronised
# with setup.py.
py_cv_lib_readline=no
AC_MSG_CHECKING([how to link readline libs])
for py_libtermcap in "" tinfo ncursesw ncurses curses termcap; do
  if test -z "$py_libtermcap"; then
    READLINE_LIBS="-lreadline"
  else
    READLINE_LIBS="-lreadline -l$py_libtermcap"
  fi
  LIBS="$READLINE_LIBS $LIBS_no_readline"
  AC_LINK_IFELSE(
    [AC_LANG_CALL([],[readline])],
    [py_cv_lib_readline=yes])
  if test $py_cv_lib_readline = yes; then
    break
  fi
done
# Uncomment this line if you want to use READINE_LIBS in Makefile or scripts
#AC_SUBST([READLINE_LIBS])
if test $py_cv_lib_readline = no; then
  AC_MSG_RESULT([none])
else
  AC_MSG_RESULT([$READLINE_LIBS])
  AC_DEFINE(HAVE_LIBREADLINE, 1,
    [Define if you have the readline library (-lreadline).])
fi

# check for readline 2.1
AC_CHECK_LIB(readline, rl_callback_handler_install,
	AC_DEFINE(HAVE_RL_CALLBACK, 1,
        [Define if you have readline 2.1]), ,$READLINE_LIBS)

# check for readline 2.2
AC_PREPROC_IFELSE([AC_LANG_SOURCE([[#include <readline/readline.h>]])],
  [have_readline=yes],
  [have_readline=no]
)
if test $have_readline = yes
then
  AC_EGREP_HEADER([extern int rl_completion_append_character;],
  [readline/readline.h],
  AC_DEFINE(HAVE_RL_COMPLETION_APPEND_CHARACTER, 1,
  [Define if you have readline 2.2]), )
  AC_EGREP_HEADER([extern int rl_completion_suppress_append;],
  [readline/readline.h],
  AC_DEFINE(HAVE_RL_COMPLETION_SUPPRESS_APPEND, 1,
  [Define if you have rl_completion_suppress_append]), )
fi

# check for readline 4.0
AC_CHECK_LIB(readline, rl_pre_input_hook,
	AC_DEFINE(HAVE_RL_PRE_INPUT_HOOK, 1,
        [Define if you have readline 4.0]), ,$READLINE_LIBS)

# also in 4.0
AC_CHECK_LIB(readline, rl_completion_display_matches_hook,
	AC_DEFINE(HAVE_RL_COMPLETION_DISPLAY_MATCHES_HOOK, 1,
        [Define if you have readline 4.0]), ,$READLINE_LIBS)

# check for readline 4.2
AC_CHECK_LIB(readline, rl_completion_matches,
	AC_DEFINE(HAVE_RL_COMPLETION_MATCHES, 1,
        [Define if you have readline 4.2]), ,$READLINE_LIBS)

# also in readline 4.2
AC_PREPROC_IFELSE([AC_LANG_SOURCE([[#include <readline/readline.h>]])],
  [have_readline=yes],
  [have_readline=no]
)
if test $have_readline = yes
then
  AC_EGREP_HEADER([extern int rl_catch_signals;],
  [readline/readline.h],
  AC_DEFINE(HAVE_RL_CATCH_SIGNAL, 1,
  [Define if you can turn off readline's signal handling.]), )
fi

# End of readline checks: restore LIBS
LIBS=$LIBS_no_readline

AC_MSG_CHECKING(for broken nice())
AC_CACHE_VAL(ac_cv_broken_nice, [
AC_RUN_IFELSE([AC_LANG_SOURCE([[
int main()
{
	int val1 = nice(1);
	if (val1 != -1 && val1 == nice(2))
		exit(0);
	exit(1);
}
]])],
[ac_cv_broken_nice=yes],
[ac_cv_broken_nice=no],
[ac_cv_broken_nice=no])])
AC_MSG_RESULT($ac_cv_broken_nice)
if test "$ac_cv_broken_nice" = yes
then
  AC_DEFINE(HAVE_BROKEN_NICE, 1,
  [Define if nice() returns success/failure instead of the new priority.])
fi

AC_MSG_CHECKING(for broken poll())
AC_CACHE_VAL(ac_cv_broken_poll,
AC_RUN_IFELSE([AC_LANG_SOURCE([[
#include <poll.h>

int main()
{
    struct pollfd poll_struct = { 42, POLLIN|POLLPRI|POLLOUT, 0 };
    int poll_test;

    close (42);

    poll_test = poll(&poll_struct, 1, 0);
    if (poll_test < 0)
        return 0;
    else if (poll_test == 0 && poll_struct.revents != POLLNVAL)
        return 0;
    else
        return 1;
}
]])],
[ac_cv_broken_poll=yes],
[ac_cv_broken_poll=no],
[ac_cv_broken_poll=no]))
AC_MSG_RESULT($ac_cv_broken_poll)
if test "$ac_cv_broken_poll" = yes
then
  AC_DEFINE(HAVE_BROKEN_POLL, 1,
      [Define if poll() sets errno on invalid file descriptors.])
fi

# Before we can test tzset, we need to check if struct tm has a tm_zone 
# (which is not required by ISO C or UNIX spec) and/or if we support
# tzname[]
AC_STRUCT_TIMEZONE

# check tzset(3) exists and works like we expect it to
AC_MSG_CHECKING(for working tzset())
AC_CACHE_VAL(ac_cv_working_tzset, [
AC_RUN_IFELSE([AC_LANG_SOURCE([[
#include <stdlib.h>
#include <time.h>
#include <string.h>

#if HAVE_TZNAME
extern char *tzname[];
#endif

int main()
{
	/* Note that we need to ensure that not only does tzset(3)
	   do 'something' with localtime, but it works as documented
	   in the library reference and as expected by the test suite.
	   This includes making sure that tzname is set properly if
	   tm->tm_zone does not exist since it is the alternative way
	   of getting timezone info.

	   Red Hat 6.2 doesn't understand the southern hemisphere 
	   after New Year's Day.
	*/

	time_t groundhogday = 1044144000; /* GMT-based */
	time_t midyear = groundhogday + (365 * 24 * 3600 / 2);

	putenv("TZ=UTC+0");
	tzset();
	if (localtime(&groundhogday)->tm_hour != 0)
	    exit(1);
#if HAVE_TZNAME
	/* For UTC, tzname[1] is sometimes "", sometimes "   " */
	if (strcmp(tzname[0], "UTC") || 
		(tzname[1][0] != 0 && tzname[1][0] != ' '))
	    exit(1);
#endif

	putenv("TZ=EST+5EDT,M4.1.0,M10.5.0");
	tzset();
	if (localtime(&groundhogday)->tm_hour != 19)
	    exit(1);
#if HAVE_TZNAME
	if (strcmp(tzname[0], "EST") || strcmp(tzname[1], "EDT"))
	    exit(1);
#endif

	putenv("TZ=AEST-10AEDT-11,M10.5.0,M3.5.0");
	tzset();
	if (localtime(&groundhogday)->tm_hour != 11)
	    exit(1);
#if HAVE_TZNAME
	if (strcmp(tzname[0], "AEST") || strcmp(tzname[1], "AEDT"))
	    exit(1);
#endif

#if HAVE_STRUCT_TM_TM_ZONE
	if (strcmp(localtime(&groundhogday)->tm_zone, "AEDT"))
	    exit(1);
	if (strcmp(localtime(&midyear)->tm_zone, "AEST"))
	    exit(1);
#endif

	exit(0);
}
]])],
[ac_cv_working_tzset=yes],
[ac_cv_working_tzset=no],
[ac_cv_working_tzset=no])])
AC_MSG_RESULT($ac_cv_working_tzset)
if test "$ac_cv_working_tzset" = yes
then
  AC_DEFINE(HAVE_WORKING_TZSET, 1,
  [Define if tzset() actually switches the local timezone in a meaningful way.])
fi

# Look for subsecond timestamps in struct stat
AC_MSG_CHECKING(for tv_nsec in struct stat)
AC_CACHE_VAL(ac_cv_stat_tv_nsec,
AC_COMPILE_IFELSE([AC_LANG_PROGRAM([[#include <sys/stat.h>]], [[
struct stat st;
st.st_mtim.tv_nsec = 1;
]])],
[ac_cv_stat_tv_nsec=yes],
[ac_cv_stat_tv_nsec=no]))
AC_MSG_RESULT($ac_cv_stat_tv_nsec)
if test "$ac_cv_stat_tv_nsec" = yes
then
  AC_DEFINE(HAVE_STAT_TV_NSEC, 1,
  [Define if you have struct stat.st_mtim.tv_nsec])
fi

# Look for BSD style subsecond timestamps in struct stat
AC_MSG_CHECKING(for tv_nsec2 in struct stat)
AC_CACHE_VAL(ac_cv_stat_tv_nsec2,
AC_COMPILE_IFELSE([AC_LANG_PROGRAM([[#include <sys/stat.h>]], [[
struct stat st;
st.st_mtimespec.tv_nsec = 1;
]])],
[ac_cv_stat_tv_nsec2=yes],
[ac_cv_stat_tv_nsec2=no]))
AC_MSG_RESULT($ac_cv_stat_tv_nsec2)
if test "$ac_cv_stat_tv_nsec2" = yes
then
  AC_DEFINE(HAVE_STAT_TV_NSEC2, 1,
  [Define if you have struct stat.st_mtimensec])
fi

ac_save_cppflags="$CPPFLAGS"
CPPFLAGS="$CPPFLAGS -I/usr/include/ncursesw"
# On HP/UX 11.0, mvwdelch is a block with a return statement
AC_MSG_CHECKING(whether mvwdelch is an expression)
AC_CACHE_VAL(ac_cv_mvwdelch_is_expression,
AC_COMPILE_IFELSE([AC_LANG_PROGRAM([[#include <curses.h>]], [[
  int rtn;
  rtn = mvwdelch(0,0,0);
]])],
[ac_cv_mvwdelch_is_expression=yes],
[ac_cv_mvwdelch_is_expression=no]))
AC_MSG_RESULT($ac_cv_mvwdelch_is_expression)

if test "$ac_cv_mvwdelch_is_expression" = yes
then
  AC_DEFINE(MVWDELCH_IS_EXPRESSION, 1,
  [Define if mvwdelch in curses.h is an expression.])
fi

AC_MSG_CHECKING(whether WINDOW has _flags)
AC_CACHE_VAL(ac_cv_window_has_flags,
AC_COMPILE_IFELSE([AC_LANG_PROGRAM([[#include <curses.h>]], [[
  WINDOW *w;
  w->_flags = 0;
]])],
[ac_cv_window_has_flags=yes],
[ac_cv_window_has_flags=no]))
AC_MSG_RESULT($ac_cv_window_has_flags)


if test "$ac_cv_window_has_flags" = yes
then
  AC_DEFINE(WINDOW_HAS_FLAGS, 1, 
  [Define if WINDOW in curses.h offers a field _flags.])
fi

AC_MSG_CHECKING(for is_term_resized)
AC_COMPILE_IFELSE([AC_LANG_PROGRAM([[#include <curses.h>]], [[void *x=is_term_resized]])],
  [AC_DEFINE(HAVE_CURSES_IS_TERM_RESIZED, 1, Define if you have the 'is_term_resized' function.)
   AC_MSG_RESULT(yes)],
  [AC_MSG_RESULT(no)]
)

AC_MSG_CHECKING(for resize_term)
AC_COMPILE_IFELSE([AC_LANG_PROGRAM([[#include <curses.h>]], [[void *x=resize_term]])],
  [AC_DEFINE(HAVE_CURSES_RESIZE_TERM, 1, Define if you have the 'resize_term' function.)
   AC_MSG_RESULT(yes)],
  [AC_MSG_RESULT(no)]
)

AC_MSG_CHECKING(for resizeterm)
AC_COMPILE_IFELSE([AC_LANG_PROGRAM([[#include <curses.h>]], [[void *x=resizeterm]])],
  [AC_DEFINE(HAVE_CURSES_RESIZETERM, 1, Define if you have the 'resizeterm' function.)
   AC_MSG_RESULT(yes)],
  [AC_MSG_RESULT(no)]
)
# last curses configure check
CPPFLAGS=$ac_save_cppflags

AC_MSG_NOTICE([checking for device files])

dnl NOTE: Inform user how to proceed with files when cross compiling.
if test "x$cross_compiling" = xyes; then
  if test "${ac_cv_file__dev_ptmx+set}" != set; then
    AC_MSG_CHECKING([for /dev/ptmx])
    AC_MSG_RESULT([not set])
    AC_MSG_ERROR([set ac_cv_file__dev_ptmx to yes/no in your CONFIG_SITE file when cross compiling])
  fi
  if test "${ac_cv_file__dev_ptc+set}" != set; then
    AC_MSG_CHECKING([for /dev/ptc])
    AC_MSG_RESULT([not set])
    AC_MSG_ERROR([set ac_cv_file__dev_ptc to yes/no in your CONFIG_SITE file when cross compiling])
  fi
fi

AC_CHECK_FILE(/dev/ptmx, [], [])
if test "x$ac_cv_file__dev_ptmx" = xyes; then
  AC_DEFINE(HAVE_DEV_PTMX, 1,
  [Define to 1 if you have the /dev/ptmx device file.])
fi
AC_CHECK_FILE(/dev/ptc, [], [])
if test "x$ac_cv_file__dev_ptc" = xyes; then
  AC_DEFINE(HAVE_DEV_PTC, 1,
  [Define to 1 if you have the /dev/ptc device file.])
fi

if test "$have_long_long" = yes
then
  AC_MSG_CHECKING(for %lld and %llu printf() format support)
  AC_CACHE_VAL(ac_cv_have_long_long_format,
  AC_RUN_IFELSE([AC_LANG_SOURCE([[[
  #include <stdio.h>
  #include <stddef.h>
  #include <string.h>

  #ifdef HAVE_SYS_TYPES_H
  #include <sys/types.h>
  #endif

  int main()
  {
      char buffer[256];

      if (sprintf(buffer, "%lld", (long long)123) < 0)
          return 1;
      if (strcmp(buffer, "123"))
          return 1;

      if (sprintf(buffer, "%lld", (long long)-123) < 0)
          return 1;
      if (strcmp(buffer, "-123"))
          return 1;

      if (sprintf(buffer, "%llu", (unsigned long long)123) < 0)
          return 1;
      if (strcmp(buffer, "123"))
          return 1;

      return 0;
  }
  ]]])],
  [ac_cv_have_long_long_format=yes],
  [ac_cv_have_long_long_format=no],
  [ac_cv_have_long_long_format="cross -- assuming no"
   if test x$GCC = xyes; then
    save_CFLAGS=$CFLAGS
    CFLAGS="$CFLAGS -Werror -Wformat"
    AC_COMPILE_IFELSE([AC_LANG_PROGRAM([[
        #include <stdio.h>
        #include <stddef.h>
      ]], [[
      char *buffer;
      sprintf(buffer, "%lld", (long long)123);
      sprintf(buffer, "%lld", (long long)-123);
      sprintf(buffer, "%llu", (unsigned long long)123);
      ]])],
      ac_cv_have_long_long_format=yes
    )
    CFLAGS=$save_CFLAGS
   fi])
  )
  AC_MSG_RESULT($ac_cv_have_long_long_format)
fi

if test "$ac_cv_have_long_long_format" = yes
then
  AC_DEFINE(PY_FORMAT_LONG_LONG, "ll",
  [Define to printf format modifier for long long type])
fi

if test $ac_sys_system = Darwin
then
	LIBS="$LIBS -framework CoreFoundation"
fi

AC_CACHE_CHECK([for %zd printf() format support], ac_cv_have_size_t_format, [dnl
AC_RUN_IFELSE([AC_LANG_SOURCE([[
#include <stdio.h>
#include <stddef.h>
#include <string.h>

#ifdef HAVE_SYS_TYPES_H
#include <sys/types.h>
#endif

#ifdef HAVE_SSIZE_T
typedef ssize_t Py_ssize_t;
#elif SIZEOF_VOID_P == SIZEOF_LONG
typedef long Py_ssize_t;
#else
typedef int Py_ssize_t;
#endif

int main()
{
    char buffer[256];

    if(sprintf(buffer, "%zd", (size_t)123) < 0)
       	return 1;

    if (strcmp(buffer, "123"))
	return 1;

    if (sprintf(buffer, "%zd", (Py_ssize_t)-123) < 0)
       	return 1;

    if (strcmp(buffer, "-123"))
	return 1;

    return 0;
}
]])],
  [ac_cv_have_size_t_format=yes],
  [ac_cv_have_size_t_format=no],
  [ac_cv_have_size_t_format="cross -- assuming yes"
])])
if test "$ac_cv_have_size_t_format" != no ; then
  AC_DEFINE(PY_FORMAT_SIZE_T, "z",
  [Define to printf format modifier for Py_ssize_t])
fi

AC_CHECK_TYPE(socklen_t,,
  AC_DEFINE(socklen_t,int,
            [Define to `int' if <sys/socket.h> does not define.]),[
#ifdef HAVE_SYS_TYPES_H
#include <sys/types.h>
#endif
#ifdef HAVE_SYS_SOCKET_H
#include <sys/socket.h>
#endif
])

AC_MSG_CHECKING(for broken mbstowcs)
AC_CACHE_VAL(ac_cv_broken_mbstowcs,
AC_RUN_IFELSE([AC_LANG_SOURCE([[
#include <stdio.h>
#include<stdlib.h>
int main() {
    size_t len = -1;
    const char *str = "text";
    len = mbstowcs(NULL, str, 0);
    return (len != 4);
}
]])],
[ac_cv_broken_mbstowcs=no],
[ac_cv_broken_mbstowcs=yes],
[ac_cv_broken_mbstowcs=no]))
AC_MSG_RESULT($ac_cv_broken_mbstowcs)
if test "$ac_cv_broken_mbstowcs" = yes
then
  AC_DEFINE(HAVE_BROKEN_MBSTOWCS, 1,
  [Define if mbstowcs(NULL, "text", 0) does not return the number of 
   wide chars that would be converted.])
fi

# Check for --with-computed-gotos
AC_MSG_CHECKING(for --with-computed-gotos)
AC_ARG_WITH(computed-gotos,
            AS_HELP_STRING([--with(out)-computed-gotos],
                           [Use computed gotos in evaluation loop (enabled by default on supported compilers)]),
[
if test "$withval" = yes
then 
  AC_DEFINE(USE_COMPUTED_GOTOS, 1,
  [Define if you want to use computed gotos in ceval.c.]) 
  AC_MSG_RESULT(yes)
fi
if test "$withval" = no
then 
  AC_DEFINE(USE_COMPUTED_GOTOS, 0,
  [Define if you want to use computed gotos in ceval.c.]) 
  AC_MSG_RESULT(no)
fi
],
[AC_MSG_RESULT(no value specified)])

AC_MSG_CHECKING(whether $CC supports computed gotos)
AC_CACHE_VAL(ac_cv_computed_gotos,
AC_RUN_IFELSE([AC_LANG_SOURCE([[[
int main(int argc, char **argv)
{
    static void *targets[1] = { &&LABEL1 };
    goto LABEL2;
LABEL1:
    return 0;
LABEL2:
    goto *targets[0];
    return 1;
}
]]])],
[ac_cv_computed_gotos=yes],
[ac_cv_computed_gotos=no],
[if test "${with_computed_gotos+set}" = set; then
   ac_cv_computed_gotos="$with_computed_gotos -- configured --with(out)-computed-gotos"
 else
   ac_cv_computed_gotos=no
 fi]))
AC_MSG_RESULT($ac_cv_computed_gotos)
case "$ac_cv_computed_gotos" in yes*)
  AC_DEFINE(HAVE_COMPUTED_GOTOS, 1,
  [Define if the C compiler supports computed gotos.])
esac

case $ac_sys_system in
AIX*)   
  AC_DEFINE(HAVE_BROKEN_PIPE_BUF, 1, [Define if the system reports an invalid PIPE_BUF value.]) ;;
esac


AC_SUBST(THREADHEADERS)

for h in `(cd $srcdir;echo Python/thread_*.h)`
do
  THREADHEADERS="$THREADHEADERS \$(srcdir)/$h"
done

AC_SUBST(SRCDIRS)
SRCDIRS="Parser Grammar Objects Python Modules Mac"
AC_MSG_CHECKING(for build directories)
for dir in $SRCDIRS; do
    if test ! -d $dir; then
        mkdir $dir
    fi
done
AC_MSG_RESULT(done)

# Availability of -O2:
AC_MSG_CHECKING(for -O2)
saved_cflags="$CFLAGS"
CFLAGS="-O2"
AC_COMPILE_IFELSE([AC_LANG_PROGRAM([[]], [[
]])],[have_O2=yes],[have_O2=no])
AC_MSG_RESULT($have_O2)
CFLAGS="$saved_cflags"

# _FORTIFY_SOURCE wrappers for memmove and bcopy are incorrect:
# http://sourceware.org/ml/libc-alpha/2010-12/msg00009.html
AC_MSG_CHECKING(for glibc _FORTIFY_SOURCE/memmove bug)
saved_cflags="$CFLAGS"
CFLAGS="-O2 -D_FORTIFY_SOURCE=2"
if test "$have_O2" = no; then
    CFLAGS=""
fi
AC_RUN_IFELSE([AC_LANG_SOURCE([[
#include <stdio.h>
#include <stdlib.h>
#include <string.h>
void foo(void *p, void *q) { memmove(p, q, 19); }
int main() {
  char a[32] = "123456789000000000";
  foo(&a[9], a);
  if (strcmp(a, "123456789123456789000000000") != 0)
    return 1;
  foo(a, &a[9]);
  if (strcmp(a, "123456789000000000") != 0)
    return 1;
  return 0;
}
]])],
[have_glibc_memmove_bug=no],
[have_glibc_memmove_bug=yes],
[have_glibc_memmove_bug=undefined])
CFLAGS="$saved_cflags"
AC_MSG_RESULT($have_glibc_memmove_bug)
if test "$have_glibc_memmove_bug" = yes; then
    AC_DEFINE(HAVE_GLIBC_MEMMOVE_BUG, 1,
    [Define if glibc has incorrect _FORTIFY_SOURCE wrappers
     for memmove and bcopy.])
fi

if test "$have_gcc_asm_for_x87" = yes; then
    # Some versions of gcc miscompile inline asm:
    # http://gcc.gnu.org/bugzilla/show_bug.cgi?id=46491
    # http://gcc.gnu.org/ml/gcc/2010-11/msg00366.html
    case $CC in
        *gcc*)
            AC_MSG_CHECKING(for gcc ipa-pure-const bug)
            saved_cflags="$CFLAGS"
            CFLAGS="-O2"
            AC_RUN_IFELSE([AC_LANG_SOURCE([[
            __attribute__((noinline)) int
            foo(int *p) {
              int r;
              asm ( "movl \$6, (%1)\n\t"
                    "xorl %0, %0\n\t"
                    : "=r" (r) : "r" (p) : "memory"
              );
              return r;
            }
            int main() {
              int p = 8;
              if ((foo(&p) ? : p) != 6)
                return 1;
              return 0;
            }
            ]])],
            [have_ipa_pure_const_bug=no],
            [have_ipa_pure_const_bug=yes],
            [have_ipa_pure_const_bug=undefined])
            CFLAGS="$saved_cflags"
            AC_MSG_RESULT($have_ipa_pure_const_bug)
            if test "$have_ipa_pure_const_bug" = yes; then
                AC_DEFINE(HAVE_IPA_PURE_CONST_BUG, 1,
                          [Define if gcc has the ipa-pure-const bug.])
            fi
        ;;
    esac
fi

# generate output files
AC_CONFIG_FILES(Makefile.pre Modules/Setup.config Misc/python.pc)
AC_CONFIG_FILES([Modules/ld_so_aix], [chmod +x Modules/ld_so_aix])
AC_OUTPUT

echo "creating Modules/Setup"
if test ! -f Modules/Setup
then
	cp $srcdir/Modules/Setup.dist Modules/Setup
fi

echo "creating Modules/Setup.local"
if test ! -f Modules/Setup.local
then
	echo "# Edit this file for local setup changes" >Modules/Setup.local
fi

echo "creating Makefile"
$SHELL $srcdir/Modules/makesetup -c $srcdir/Modules/config.c.in \
			-s Modules Modules/Setup.config \
			Modules/Setup.local Modules/Setup
mv config.c Modules<|MERGE_RESOLUTION|>--- conflicted
+++ resolved
@@ -1903,8 +1903,6 @@
 AC_SUBST(CCSHARED)
 AC_SUBST(LINKFORSHARED)
 
-<<<<<<< HEAD
-=======
 # SHLIB_SUFFIX is the extension of shared libraries `(including the dot!)
 # -- usually .so, .sl on HP-UX, .dll on Cygwin
 AC_MSG_CHECKING(the extension of shared libraries)
@@ -1922,7 +1920,6 @@
 fi
 AC_MSG_RESULT($SHLIB_SUFFIX)
 
->>>>>>> d5537d07
 # LDSHARED is the ld *command* used to create shared library
 # -- "cc -G" on SunOS 5.x, "ld -shared" on IRIX 5
 # (Shared libraries in this instance are shared modules to be loaded into
@@ -3957,42 +3954,6 @@
 LDVERSION='$(VERSION)$(ABIFLAGS)'
 AC_MSG_RESULT($LDVERSION)
 
-<<<<<<< HEAD
-# SO is the extension of shared libraries `(including the dot!)
-# -- usually .so, .sl on HP-UX, .dll on Cygwin
-AC_MSG_CHECKING(SO)
-if test -z "$SO"
-then
-	case $ac_sys_system in
-	hp*|HP*)
-		case `uname -m` in
-			ia64) SO=.so;;
-	  		*)    SO=.sl;;
-		esac
-		;;
-	CYGWIN*)   SO=.dll;;
-	Linux*|GNU*)
-		   SO=.${SOABI}.so;;
-	*)	   SO=.so;;
-	esac
-else
-	# this might also be a termcap variable, see #610332
-	echo
-	echo '====================================================================='
-	echo '+                                                                   +'
-	echo '+ WARNING: You have set SO in your environment.                     +'
-	echo '+ Do you really mean to change the extension for shared libraries?  +'
-	echo '+ Continuing in 10 seconds to let you to ponder.                    +'
-	echo '+                                                                   +'
-	echo '====================================================================='
-	sleep 10
-fi
-AC_MSG_RESULT($SO)
-
-AC_DEFINE_UNQUOTED(SHLIB_EXT, "$SO", [Define this to be extension of shared libraries (including the dot!).])
-
-=======
->>>>>>> d5537d07
 # Check whether right shifting a negative integer extends the sign bit
 # or fills with zeros (like the Cray J90, according to Tim Peters).
 AC_MSG_CHECKING(whether right shift extends the sign bit)
