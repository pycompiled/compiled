Acknowledgements
----------------

This list is not complete and not in any useful order, but I would
like to thank everybody who contributed in any way, with code, hints,
bug reports, ideas, moral support, endorsement, or even complaints....
Without you, I would've stopped working on Python long ago!

	--Guido

PS: In the standard Python distribution, this file is encoded in UTF-8
and the list is in rough alphabetical order by last names.

Aahz
Michael Abbott
Rajiv Abraham
David Abrahams
Marc Abramowitz
Ron Adam
Ali Afshar
Jim Ahlstrom
Farhan Ahmad
Matthew Ahrens
Nir Aides
Yaniv Aknin
Jyrki Alakuijala
Steve Alexander
Fred Allen
Ray Allen
Billy G. Allie
Kevin Altis
Joe Amenta
A. Amoroso
Mark Anacker
Shashwat Anand
Anders Andersen
John Anderson
Pehr Anderson
Erik Andersén
Oliver Andrich
Ross Andrus
Juancarlo Añez
Jérémy Anger
Ankur Ankan
Jon Anglin
Heidi Annexstad
Ramchandra Apte
Éric Araujo
Alicia Arlen
Jeffrey Armstrong
Jason Asbahr
David Ascher
Chris AtLee
Aymeric Augustin
John Aycock
Donovan Baarda
Arne Babenhauserheide
Attila Babo
Marcin Bachry
Alfonso Baciero
Dwayne Bailey
Stig Bakken
Greg Ball
Luigi Ballabio
Jeff Balogh
Manuel Balsera
Matt Bandy
Michael J. Barber
Daniel Barclay
Nicolas Bareil
Chris Barker
Anton Barkovsky
Nick Barnes
Quentin Barnes
David Barnett
Matthew Barnett
Richard Barran
Cesar Eduardo Barros
Des Barry
Ulf Bartelt
Don Bashford
Pior Bastida
Nick Bastin
Ned Batchelder
Jeff Bauer
Michael R Bax
Anthony Baxter
Mike Bayer
Samuel L. Bayer
Donald Beaudry
David Beazley
Neal Becker
Robin Becker
Torsten Becker
Bill Bedford
Stefan Behnel
Reimer Behrends
Ben Bell
Thomas Bellman
Alexander “Саша” Belopolsky
Eli Bendersky
David Benjamin
Andrew Bennetts
Andy Bensky
Bennett Benson
Ezra Berch
Michel Van den Bergh
Julian Berman
Brice Berna
Olivier Bernard
Eric Beser
Steven Bethard
Stephen Bevan
Ron Bickers
Natalia B. Bidart
Adrian von Bidder
David Binger
Dominic Binks
Philippe Biondi
Stuart Bishop
Roy Bixler
Jonathan Black
Renaud Blanch
Mike Bland
Martin Bless
Pablo Bleyer
Erik van Blokland
Eric Blossom
Finn Bock
Paul Boddie
Matthew Boedicker
Robin Boerdijk
David Bolen
Gawain Bolton
Forest Bond
Gregory Bond
Matias Bordese
Jurjen Bos
Peter Bosch
Dan Boswell
Eric Bouck
Thierry Bousch
Sebastian Boving
Michal Bozon
Jeff Bradberry
Aaron Brancotti
Monty Brandenberg
Georg Brandl
Christopher Brannon
Terrence Brannon
Erik Bray
Brian Brazil
Dave Brennan
Tom Bridgman
Anthony Briggs
Keith Briggs
Tobias Brink
Richard Brodie
Michael Broghton
Daniel Brotsky
Jean Brouwers
Gary S. Brown
Titus Brown
Oleg Broytmann
Dave Brueck
Francisco Martín Brugué
Ian Bruntlett
Floris Bruynooghe
Stan Bubrouski
Erik de Bueger
Jan-Hein Bührman
Dick Bulterman
Bill Bumgarner
Jimmy Burgett
Tommy Burnette
Roger Burnham
Alastair Burt
Tarn Weisner Burton
Lee Busby
Ralph Butler
Nicolas Cadou
Jp Calderone
Arnaud Calmettes
Daniel Calvelo
Tony Campbell
Brett Cannon
Mike Carlton
Pierre Carrier
Terry Carroll
Lorenzo M. Catucci
Donn Cave
Charles Cazabon
Jesús Cea Avión
Per Cederqvist
Matej Cepl
Carl Cerecke
Octavian Cerna
Pascal Chambon
John Chandler
Hye-Shik Chang
Jeffrey Chang
Godefroid Chapelle
Brad Chapman
Greg Chapman
Mitch Chapman
David Chaum
Nicolas Chauvat
Jerry Chen
Michael Chermside
Albert Chin-A-Young
Adal Chiriliuc
Matt Chisholm
Anders Chrigström
Tom Christiansen
Vadim Chugunov
Mauro Cicognini
David Cinege
Craig Citro
Gilles Civario
Chris Clark
Mike Clarkson
Andrew Clegg
Brad Clements
Robbie Clemons
Steve Clift
Hervé Coatanhay
Nick Coghlan
Josh Cogliati
Dave Cole
Terrence Cole
Benjamin Collar
Jeffery Collins
Robert Collins
Paul Colomiets
Christophe Combelles
Geremy Condra
Denver Coneybeare
Juan José Conti
Matt Conway
David M. Cooke
Jason R. Coombs
Garrett Cooper
Greg Copeland
Aldo Cortesi
David Costanzo
Scott Cotton
Greg Couch
David Cournapeau
Julien Courteau
Steve Cousins
Alex Coventry
Matthew Dixon Cowles
Ryan Coyner
Christopher A. Craig
Jeremy Craven
Laura Creighton
Simon Cross
Felipe Cruz
Drew Csillag
Joaquin Cuenca Abela
John Cugini
Tom Culliton
Antonio Cuni
Brian Curtin
Lisandro Dalcin
Darren Dale
Andrew Dalke
Lars Damerow
Evan Dandrea
Eric Daniel
Scott David Daniels
Ben Darnell
Kushal Das
Jonathan Dasteel
Pierre-Yves David
Xavier de Gaye
John DeGood
Ned Deily
Vincent Delft
Arnaud Delobelle
Konrad Delong
Erik Demaine
John Dennis
L. Peter Deutsch
Roger Dev
Philippe Devalkeneer
Raghuram Devarakonda
Caleb Deveraux
Catherine Devlin
Scott Dial
Toby Dickenson
Mark Dickinson
Jack Diederich
Daniel Diniz
Humberto Diogenes
Yves Dionne
Daniel Dittmar
Josip Djolonga
Jaromir Dolecek
Ismail Donmez
Robert Donohue
Marcos Donolo
Dima Dorfman
Yves Dorfsman
Cesar Douady
Dean Draayer
Fred L. Drake, Jr.
Derk Drukker
John DuBois
Paul Dubois
Jacques Ducasse
Graham Dumpleton
Quinn Dunkan
Robin Dunn
Luke Dunstan
Virgil Dupras
Andy Dustman
Gary Duzan
Eugene Dvurechenski
Josip Dzolonga
Maxim Dzumanenko
Walter Dörwald
Hans Eckardt
Rodolpho Eckhardt
John Edmonds
Grant Edwards
John Ehresman
Tal Einat
Eric Eisner
Andrew Eland
Julien Élie
Lance Ellinghaus
<<<<<<< HEAD
Daniel Ellis
=======
Phil Elson
>>>>>>> af8838f4
David Ely
Jeff Epler
Jeff McNeil
Tom Epperly
Stoffel Erasmus
Jürgen A. Erhard
Michael Ernst
Ben Escoto
Andy Eskilsson
André Espaze
Stefan Esser
Nicolas Estibals
Carey Evans
Stephen D Evans
Tim Everett
Paul Everitt
David Everly
Daniel Evers
Winston Ewert
Greg Ewing
Martijn Faassen
Clovis Fabricio
Andreas Faerber
Bill Fancher
Michael Farrell
Troy J. Farrell
Mark Favas
Boris Feld
Niels Ferguson
Sebastian Fernandez
Florian Festi
John Feuerstein
Carl Feynman
Vincent Fiack
Tomer Filiba
Jeffrey Finkelstein
Russell Finn
Dan Finnie
Nils Fischbeck
Frederik Fix
Matt Fleming
Hernán Martínez Foffani
Arnaud Fontaine
Michael Foord
Amaury Forgeot d'Arc
Doug Fort
John Fouhy
Andrew Francis
Stefan Franke
Martin Franklin
Bruce Frederiksen
Robin Friedrich
Bradley Froehle
Ivan Frohne
Matthias Fuchs
Jim Fulton
Tadayoshi Funaba
Gyro Funch
Peter Funk
Ethan Furman
Geoff Furnish
Ulisses Furquim
Hagen Fürstenau
Hallvard B Furuseth
Achim Gaedke
Martin von Gagern
Lele Gaifax
Santiago Gala
Yitzchak Gale
Matthew Gallagher
Quentin Gallet-Gilles
Riccardo Attilio Galli
Raymund Galvin
Nitin Ganatra
Fred Gansevles
Lars Marius Garshol
Dan Gass
Andrew Gaul
Stephen M. Gava
Xavier de Gaye
Harry Henry Gebel
Marius Gedminas
Thomas Gellekum
Gabriel Genellina
Christos Georgiou
Ben Gertzfield
Nadim Ghaznavi
Dinu Gherman
Jonathan Giddy
Johannes Gijsbers
Michael Gilfix
Yannick Gingras
Matt Giuca
Wim Glenn
Michael Goderbauer
Christoph Gohlke
Tim Golden
Guilherme Gonçalves
Tiago Gonçalves
Chris Gonnerman
Shelley Gooch
David Goodger
Hans de Graaff
Nathaniel Gray
Eddy De Greef
Grant Griffin
Andrea Griffini
Duncan Grisby
Fabian Groffen
Eric Groo
Dag Gruneau
Filip Gruszczyński
Thomas Guettler
Michael Guravage
Lars Gustäbel
Thomas Güttler
Jonas H.
Barry Haddow
Philipp Hagemeister
Paul ten Hagen
Rasmus Hahn
Peter Haight
Václav Haisman
Walker Hale IV
Bob Halley
Jesse Hallio
Jun Hamano
Alexandre Hamelin
Anders Hammarquist
Mark Hammond
Harald Hanche-Olsen
Manus Hand
Milton L. Hankins
Stephen Hansen
Barry Hantman
Lynda Hardman
Derek Harland
Jason Harper
Brian Harring
Jonathan Hartley
Travis B. Hartwell
Larry Hastings
Tim Hatch
Shane Hathaway
Janko Hauser
Rycharde Hawkes
Ben Hayden
Jochen Hayek
Christian Heimes
Thomas Heller
Malte Helmert
Lance Finn Helsten
Jonathan Hendry
Michael Henry
James Henstridge
Kasun Herath
Chris Herborth
Ivan Herman
Jürgen Hermann
Gary Herron
Ernie Hershey
Thomas Herve
Bernhard Herzog
Magnus L. Hetland
Raymond Hettinger
Kevan Heydon
Kelsey Hightower
Jason Hildebrand
Richie Hindle
Konrad Hinsen
David Hobley
Tim Hochberg
Joerg-Cyril Hoehle
Gregor Hoffleit
Chris Hoffman
Stefan Hoffmeister
Albert Hofkamp
Tomas Hoger
Jonathan Hogg
Steve Holden
Akintayo Holder
Thomas Holenstein
Gerrit Holl
Shane Holloway
Rune Holm
Thomas Holmes
Philip Homburg
Naofumi Honda
Jeffrey Honig
Rob Hooft
Michiel de Hoon
Brian Hooper
Randall Hopper
Nadav Horesh
Alon Horev
Jan Hosang
Ken Howard
Brad Howes
Mike Hoy
Chih-Hao Huang
Christian Hudon
Lawrence Hudson
Michael Hudson
Jim Hugunin
Greg Humphreys
Eric Huss
Taihyun Hwang
Jeremy Hylton
Ludwig Hähne
Gerhard Häring
Fredrik Håård
Catalin Iacob
Mihai Ibanescu
Ali Ikinci
Aaron Iles
Lars Immisch
Bobby Impollonia
Meador Inge
Tony Ingraldi
John Interrante
Bob Ippolito
Roger Irwin
Atsuo Ishimoto
Adam Jackson
Ben Jackson
Paul Jackson
Manuel Jacob
David Jacobs
Kevin Jacobs
Kjetil Jacobsen
Bertrand Janin
Geert Jansen
Jack Jansen
Bill Janssen
Thomas Jarosch
Juhana Jauhiainen
Zbigniew Jędrzejewski-Szmek
Julien Jehannet
Drew Jenkins
Flemming Kjær Jensen
Philip H. Jensen
Philip Jenvey
MunSic Jeong
Chris Jerdonek
Jim Jewett
Pedro Diaz Jimenez
Orjan Johansen
Fredrik Johansson
Gregory K. Johnson
Kent Johnson
Simon Johnston
Matt Joiner
Thomas Jollans
Nicolas Joly
Brian K. Jones
Evan Jones
Jeremy Jones
Richard Jones
Irmen de Jong
Lucas de Jonge
Kristján Valur Jónsson
Jens B. Jorgensen
John Jorgensen
Sijin Joseph
Andreas Jung
Tattoo Mabonzo K.
Bohuslav Kabrda
Bob Kahn
Kurt B. Kaiser
Tamito Kajiyama
Jan Kaliszewski
Peter van Kampen
Rafe Kaplan
Jacob Kaplan-Moss
Jan Kaliszewski
Janne Karila
Per Øyvind Karlsen
Anton Kasyanov
Lou Kates
Hiroaki Kawai
Sebastien Keim
Ryan Kelly
Dan Kenigsberg
Randall Kern
Robert Kern
Jim Kerr
Magnus Kessler
Lawrence Kesteloot
Vivek Khera
Mads Kiilerich
Jason Killen
Jan Kim
Taek Joo Kim
W. Trevor King
Paul Kippes
Steve Kirsch
Sebastian Kirsche
Kamil Kisiel
Akira Kitada
Ron Klatchko
Reid Kleckner
Bastian Kleineidam
Bob Kline
Matthias Klose
Jeremy Kloth
Thomas Kluyver
Kim Knapp
Lenny Kneler
Pat Knight
Jeff Knupp
Greg Kochanski
Damon Kohler
Marko Kohtala
Guido Kollerie
Jacek Konieczny
Марк Коренберг
Arkady Koplyarov
Peter A. Koren
Vlad Korolev
Joseph Koshy
Daniel Kozan
Jerzy Kozera
Maksim Kozyarchuk
Stefan Krah
Bob Kras
Sebastian Kreft
Holger Krekel
Michael Kremer
Fabian Kreutz
Cédric Krier
Pedro Kroger
Hannu Krosing
Andrej Krpic
Ivan Krstić
Steven Kryskalla
Andrew Kuchling
Dave Kuhlman
Jon Kuhn
Vladimir Kushnir
Erno Kuusela
Ross Lagerwall
Cameron Laird
Thomas Lamb
Jean-Baptiste "Jiba" Lamy
Ronan Lamy
Torsten Landschoff
Łukasz Langa
Tino Lange
Andrew Langmead
Detlef Lannert
Soren Larsen
Amos Latteier
Piers Lauder
Ben Laurie
Simon Law
Julia Lawall
Chris Lawrence
Brian Leair
Mathieu Leduc-Hamel
Christopher Lee
Inyeol Lee
James Lee
John J. Lee
Thomas Lee
Tennessee Leeuwenburg
Luc Lefebvre
Pierre Paul Lefebvre
Glyph Lefkowitz
Vincent Legoll
Kip Lehman
Joerg Lehmann
Robert Lehmann
Petri Lehtinen
Luke Kenneth Casson Leighton
Tshepang Lekhonkhobe
Marc-André Lemburg
John Lenton
Christopher Tur Lesniewski-Laas
Alain Leufroy
Mark Levinson
William Lewis
Akira Li
Xuanji Li
Robert van Liere
Ross Light
Shawn Ligocki
Martin Ligr
Gediminas Liktaras
Grant Limberg
Christopher Lindblad
Ulf A. Lindgren
Björn Lindqvist
Per Lindqvist
Eric Lindvall
Gregor Lingl
Everett Lipman
Mirko Liss
Nick Lockwood
Stephanie Lockwood
Hugo Lopes Tavares
Anne Lord
Tom Loredo
Justin Love
Jason Lowe
Tony Lownds
Ray Loyzaga
Lukas Lueg
Loren Luke
Fredrik Lundh
Mark Lutz
Jim Lynch
Mikael Lyngvig
Martin von Löwis
Guillermo López-Anglada
Jeff MacDonald
John Machin
Andrew I MacIntyre
Tim MacKenzie
Nick Maclaren
Don MacMillen
Steve Majewski
Grzegorz Makarewicz
David Malcolm
Ken Manheimer
Vladimir Marangozov
Colin Marc
Vincent Marchetti
David Marek
Doug Marien
Sven Marnach
Alex Martelli
Anthony Martin
Owen Martin
Westley Martínez
Sébastien Martini
Sidney San Martín
Roger Masse
Nick Mathewson
Simon Mathieu
Laura Matson
Graham Matthews
Dieter Maurer
Daniel May
Arnaud Mazin
Rebecca McCreary
Kirk McDonald
Chris McDonough
Greg McFarlane
Alan McIntyre
Michael McLay
Mark Mc Mahon
Gordon McMillan
Andrew McNamara
Caolan McNamara
Jeff McNeil
Craig McPheeters
Lambert Meertens
Bill van Melle
Lucas Prado Melo
Ezio Melotti
Doug Mennella
Brian Merrell
Luke Mewburn
Carl Meyer
Mike Meyer
Piotr Meyer
Alexis Métaireau
Steven Miale
Trent Mick
Franck Michea
Tom Middleton
Stan Mihai
Stefan Mihaila
Aristotelis Mikropoulos
Paolo Milani
Chad Miller
Damien Miller
Jason V. Miller
Jay T. Miller
Roman Milner
Julien Miotte
Andrii V. Mishkovskyi
Dom Mitchell
Dustin J. Mitchell
Zubin Mithra
Florian Mladitsch
Doug Moen
The Dragon De Monsyne
Skip Montanaro
Peter Moody
Paul Moore
Ross Moore
Ben Morgan
Derek Morr
James A Morrison
Derek McTavish Mounce
Alessandro Moura
Pablo Mouzo
Mher Movsisyan
Ruslan Mstoi
Michael Mulich
Sape Mullender
Sjoerd Mullender
Michael Muller
Neil Muller
Louis Munro
R. David Murray
Matti Mäki
Dale Nagata
John Nagle
Takahiro Nakayama
Travers Naran
Charles-François Natali
Vilmos Nebehaj
Fredrik Nehr
Tony Nelson
Trent Nelson
Chad Netzer
Max Neunhöffer
George Neville-Neil
Hieu Nguyen
Johannes Nicolai
Samuel Nicolary
Jonathan Niehof
Gustavo Niemeyer
Oscar Nierstrasz
Hrvoje Niksic
Gregory Nofi
Jesse Noller
Bill Noon
Stefan Norberg
Tim Northover
Joe Norton
Neal Norwitz
Mikhail Novikov
Michal Nowikowski
Steffen Daode Nurpmeso
Nigel O'Brian
John O'Connor
Kevin O'Connor
Tim O'Malley
Zooko O'Whielacronx
James Oakley
Jon Oberheide
Pascal Oberndoerfer
Jeffrey Ollie
Adam Olsen
Grant Olson
Koray Oner
Piet van Oostrum
Tomas Oppelstrup
Jason Orendorff
Douglas Orr
Michele Orrù
Oleg Oshmyan
Denis S. Otkidach
Peter Otten
Michael Otteneder
R. M. Oudkerk
Russel Owen
Joonas Paalasmaa
Martin Packman
Shriphani Palakodety
Ondrej Palkovsky
Mike Pall
Todd R. Palmer
Juan David Ibáñez Palomar
Jan Palus
M. Papillon
Peter Parente
Alexandre Parenteau
Dan Parisien
William Park
Harri Pasanen
Gaël Pasgrimaud
Randy Pausch
Samuele Pedroni
Justin Peel
Marcel van der Peijl
Berker Peksag
Andreas Pelme
Steven Pemberton
Bo Peng
Santiago Peresón
George Peristerakis
Mathieu Perreault
Mark Perrego
Trevor Perrin
Gabriel de Perthuis
Tim Peters
Benjamin Peterson
Joe Peterson
Chris Petrilli
Bjorn Pettersen
Justin D. Pettit
Ronny Pfannschmidt
Geoff Philbrick
Gavrie Philipson
Adrian Phillips
Christopher J. Phoenix
Neale Pickett
Jim St. Pierre
Dan Pierson
Martijn Pieters
Anand B. Pillai
François Pinard
Zach Pincus
Michael Piotrowski
Antoine Pitrou
Jean-François Piéronne
Oleg Plakhotnyuk
Remi Pointel
Guilherme Polo
Michael Pomraning
Iustin Pop
Claudiu Popa
John Popplewell
Guillaume Pratte
Amrit Prem
Paul Prescod
Donovan Preston
Paul Price
Jyrki Pulliainen
Steve Purcell
Eduardo Pérez
Fernando Pérez
Pierre Quentel
Brian Quinlan
Anders Qvist
Jérôme Radix
Burton Radons
Jeff Ramnani
Brodie Rao
Antti Rasinen
Sridhar Ratnakumar
Ysj Ray
Eric S. Raymond
Edward K. Ream
Chris Rebert
Marc Recht
John Redford
Terry J. Reedy
Gareth Rees
Steve Reeves
Lennart Regebro
John Regehr
Federico Reghenzani
Ofir Reichenberg
Sean Reifschneider
Michael P. Reilly
Bernhard Reiter
Steven Reiz
Roeland Rengelink
Antoine Reversat
Flávio Ribeiro
Francesco Ricciardi
Tim Rice
Jan Pieter Riegel
Armin Rigo
Arc Riley
Nicholas Riley
Jean-Claude Rimbault
Vlad Riscutia
Wes Rishel
Juan M. Bello Rivas
Davide Rizzo
Anthony Roach
Carl Robben
Mark Roberts
Andy Robinson
Jim Robinson
Mark Roddy
Kevin Rodgers
Giampaolo Rodola
Elson Rodriguez
Adi Roiban
Luis Rojas
Mike Romberg
Armin Ronacher
Case Roole
Timothy Roscoe
Erik Rose
Jim Roskind
Brian Rosner
Guido van Rossum
Just van Rossum
Hugo van Rossum
Saskia van Rossum
Donald Wallace Rouse II
Liam Routt
Todd Rovito
Craig Rowland
Clinton Roy
Paul Rubin
Sam Ruby
Demur Rumed
Audun S. Runde
Eran Rundstein
Rauli Ruohonen
Jeff Rush
Sam Rushing
Mark Russell
Rusty Russell
Nick Russo
Chris Ryland
Constantina S.
Patrick Sabin
Sébastien Sablé
Suman Saha
Hajime Saitou
George Sakkis
Rich Salz
Kevin Samborn
Adrian Sampson
James Sanders
Ilya Sandler
Mark Sapiro
Ty Sarna
Hugh Sasse
Bob Savage
Ben Sayer
sbt
Marco Scataglini
Andrew Schaaf
Michael Scharf
Andreas Schawo
Neil Schemenauer
David Scherer
Wolfgang Scherer
Hynek Schlawack
Bob Schmertz
Gregor Schmid
Ralf Schmitt
Michael Schneider
Peter Schneider-Kamp
Arvin Schnell
Scott Schram
Robin Schreiber
Chad J. Schroeder
Sam Schulenburg
Stefan Schwarzer
Dietmar Schwertberger
Federico Schwindt
Barry Scott
Steven Scott
Nick Seidenman
Žiga Seilnacht
Yury Selivanov
Fred Sells
Jiwon Seo
Iñigo Serna
Joakim Sernbrant
Roger D. Serwy
Jerry Seutter
Pete Sevander
Denis Severson
Ian Seyer
Daniel Shahaf
Ha Shao
Mark Shannon
Richard Shapiro
Justin Sheehy
Charlie Shepherd
Bruce Sherwood
Alexander Shigin
Pete Shinners
Michael Shiplett
John W. Shipman
Joel Shprentz
Itamar Shtull-Trauring
Yue Shuaijie
Eric Siegerman
Paul Sijben
SilentGhost
Tim Silk
Michael Simcich
Ionel Simionescu
Kirill Simonov
Nathan Paul Simons
Adam Simpkins
Ravi Sinha
Janne Sinkkonen
Ng Pheng Siong
George Sipe
J. Sipprell
Kragen Sitaker
Michael Sloan
Christopher Smith
Eric V. Smith
Gregory P. Smith
Mark Smith
Roy Smith
Rafal Smotrzyk
Eric Snow
Dirk Soede
Paul Sokolovsky
Cody Somerville
Edoardo Spadolini
Clay Spence
Stefan Sperling
Nicholas Spies
Per Spilling
Joshua Spoerri
Noah Spurrier
Nathan Srebro
RajGopal Srinivasan
Tage Stabell-Kulo
Quentin Stafford-Fraser
Frank Stajano
Joel Stanley
Anthony Starks
Oliver Steele
Greg Stein
Baruch Sterin
Chris Stern
Alex Stewart
Victor Stinner
Richard Stoakley
Peter Stoehr
Casper Stoel
Michael Stone
Serhiy Storchaka
Ken Stox
Dan Stromberg
Daniel Stutzbach
Andreas Stührk
Colin Su
Pal Subbiah
Nathan Sullivan
Mark Summerfield
Reuben Sumner
Marek Šuppa
Hisao Suzuki
Kalle Svensson
Andrew Svetlov
Paul Swartz
Thenault Sylvain
Péter Szabó
Amir Szekely
Arfrever Frehtes Taifersar Arahesis
Neil Tallim
Geoff Talvola
Musashi Tamura
William Tanksley
Christian Tanzer
Steven Taschuk
Amy Taylor
Monty Taylor
Anatoly Techtonik
Mikhail Terekhov
Richard M. Tew
Tobias Thelen
Lowe Thiderman
Nicolas M. Thiéry
James Thomas
Robin Thomas
Stephen Thorne
Jeremy Thurgood
Eric Tiedemann
July Tikhonov
Tracy Tims
Oren Tirosh
Jason Tishler
Christian Tismer
Jim Tittsler
Frank J. Tobin
Bennett Todd
R Lindsay Todd
Eugene Toder
Erik Tollerud
Stephen Tonkin
Matias Torchinsky
Sandro Tosi
Richard Townsend
David Townshend
Nathan Trapuzzano
Laurence Tratt
Alberto Trevino
Matthias Troffaes
Tom Tromey
John Tromp
Jason Trowbridge
Brent Tubbs
Anthony Tuininga
Erno Tukia
David Turner
Stephen Turner
Theodore Turocy
Bill Tutt
Doobee R. Tzeck
Eren Türkay
Lionel Ulmer
Roger Upole
Daniel Urban
Michael Urman
Hector Urtubia
Ville Vainio
Andi Vajda
Case Van Horsen
Kyle VanderBeek
Andrew Vant
Atul Varma
Dmitry Vasiliev
Alexandre Vassalotti
Nadeem Vawda
Frank Vercruesse
Mike Verdone
Jaap Vermeulen
Nikita Vetoshkin
Al Vezza
Jacques A. Vidrine
John Viega
Kannan Vijayan
Kurt Vile
Norman Vine
Pauli Virtanen
Frank Visser
Johannes Vogel
Martijn Vries
Sjoerd de Vries
Niki W. Waibel
Wojtek Walczak
Charles Waldman
Richard Walker
Larry Wall
Kevin Walzer
Rodrigo Steinmuller Wanderley
Ke Wang
Greg Ward
Zachary Ware
Barry Warsaw
Steve Waterbury
Bob Watson
David Watson
Aaron Watters
Henrik Weber
Corran Webster
Glyn Webster
Stefan Wehr
Zack Weinberg
Bob Weiner
Edward Welbourne
Cliff Wells
Rickard Westman
Jeff Wheeler
Christopher White
David White
Mats Wichmann
Truida Wiedijk
Felix Wiemann
Gerry Wiener
Frank Wierzbicki
Bryce "Zooko" Wilcox-O'Hearn
Timothy Wild
Jakub Wilk
Gerald S. Williams
Jason Williams
John Williams
Sue Williams
Steven Willis
Frank Willison
Geoff Wilson
Greg V. Wilson
J Derek Wilson
Paul Winkler
Jody Winston
Collin Winter
Dik Winter
Blake Winton
Jean-Claude Wippler
Lars Wirzenius
John Wiseman
Chris Withers
Stefan Witzel
Irek Wlizlo
David Wolever
Klaus-Juergen Wolf
Dan Wolfe
Richard Wolff
Adam Woodbeck
Steven Work
Gordon Worley
Darren Worrall
Thomas Wouters
Heiko Wundram
Doug Wyatt
Robert Xiao
Florent Xicluna
Hirokazu Yamamoto
Ka-Ping Yee
Jason Yeo
EungJun Yi
Bob Yodlowski
Danny Yoo
Rory Yorke
George Yoshida
Masazumi Yoshikawa
Arnaud Ysmal
Bernard Yue
Moshe Zadka
Milan Zamazal
Artur Zaprzala
Mike Zarnstorff
Siebren van der Zee
Yuxiao Zeng
Uwe Zessin
Cheng Zhang
Kai Zhu
Tarek Ziadé
Peter Åstrand<|MERGE_RESOLUTION|>--- conflicted
+++ resolved
@@ -330,11 +330,8 @@
 Andrew Eland
 Julien Élie
 Lance Ellinghaus
-<<<<<<< HEAD
 Daniel Ellis
-=======
 Phil Elson
->>>>>>> af8838f4
 David Ely
 Jeff Epler
 Jeff McNeil
