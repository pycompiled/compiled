/* ------------------------------------------------------------------------

   _codecs -- Provides access to the codec registry and the builtin
              codecs.

   This module should never be imported directly. The standard library
   module "codecs" wraps this builtin module for use within Python.

   The codec registry is accessible via:

     register(search_function) -> None

     lookup(encoding) -> CodecInfo object

   The builtin Unicode codecs use the following interface:

     <encoding>_encode(Unicode_object[,errors='strict']) ->
        (string object, bytes consumed)

     <encoding>_decode(char_buffer_obj[,errors='strict']) ->
        (Unicode object, bytes consumed)

   These <encoding>s are available: utf_8, unicode_escape,
   raw_unicode_escape, unicode_internal, latin_1, ascii (7-bit),
   mbcs (on win32).


Written by Marc-Andre Lemburg (mal@lemburg.com).

Copyright (c) Corporation for National Research Initiatives.

   ------------------------------------------------------------------------ */

#define PY_SSIZE_T_CLEAN
#include "Python.h"

#ifdef MS_WINDOWS
#include <windows.h>
#endif

/*[clinic input]
module _codecs
[clinic start generated code]*/
/*[clinic end generated code: output=da39a3ee5e6b4b0d input=e1390e3da3cb9deb]*/

#include "clinic/_codecsmodule.c.h"

/* --- Registry ----------------------------------------------------------- */

/*[clinic input]
_codecs.register
    search_function: object
    /

Register a codec search function.

Search functions are expected to take one argument, the encoding name in
all lower case letters, and either return None, or a tuple of functions
(encoder, decoder, stream_reader, stream_writer) (or a CodecInfo object).
[clinic start generated code]*/

static PyObject *
_codecs_register(PyObject *module, PyObject *search_function)
/*[clinic end generated code: output=d1bf21e99db7d6d3 input=369578467955cae4]*/
{
    if (PyCodec_Register(search_function))
        return NULL;

    Py_RETURN_NONE;
}

/*[clinic input]
_codecs.lookup
    encoding: str
    /

Looks up a codec tuple in the Python codec registry and returns a CodecInfo object.
[clinic start generated code]*/

static PyObject *
_codecs_lookup_impl(PyObject *module, const char *encoding)
/*[clinic end generated code: output=9f0afa572080c36d input=3c572c0db3febe9c]*/
{
    return _PyCodec_Lookup(encoding);
}

/*[clinic input]
_codecs.encode
    obj: object
    encoding: str(c_default="NULL") = "utf-8"
    errors: str(c_default="NULL") = "strict"

Encodes obj using the codec registered for encoding.

The default encoding is 'utf-8'.  errors may be given to set a
different error handling scheme.  Default is 'strict' meaning that encoding
errors raise a ValueError.  Other possible values are 'ignore', 'replace'
and 'backslashreplace' as well as any other name registered with
codecs.register_error that can handle ValueErrors.
[clinic start generated code]*/

static PyObject *
_codecs_encode_impl(PyObject *module, PyObject *obj, const char *encoding,
                    const char *errors)
/*[clinic end generated code: output=385148eb9a067c86 input=cd5b685040ff61f0]*/
{
    if (encoding == NULL)
        encoding = PyUnicode_GetDefaultEncoding();

    /* Encode via the codec registry */
    return PyCodec_Encode(obj, encoding, errors);
}

/*[clinic input]
_codecs.decode
    obj: object
    encoding: str(c_default="NULL") = "utf-8"
    errors: str(c_default="NULL") = "strict"

Decodes obj using the codec registered for encoding.

Default encoding is 'utf-8'.  errors may be given to set a
different error handling scheme.  Default is 'strict' meaning that encoding
errors raise a ValueError.  Other possible values are 'ignore', 'replace'
and 'backslashreplace' as well as any other name registered with
codecs.register_error that can handle ValueErrors.
[clinic start generated code]*/

static PyObject *
_codecs_decode_impl(PyObject *module, PyObject *obj, const char *encoding,
                    const char *errors)
/*[clinic end generated code: output=679882417dc3a0bd input=7702c0cc2fa1add6]*/
{
    if (encoding == NULL)
        encoding = PyUnicode_GetDefaultEncoding();

    /* Decode via the codec registry */
    return PyCodec_Decode(obj, encoding, errors);
}

/* --- Helpers ------------------------------------------------------------ */

/*[clinic input]
_codecs._forget_codec

    encoding: str
    /

Purge the named codec from the internal codec lookup cache
[clinic start generated code]*/

static PyObject *
_codecs__forget_codec_impl(PyObject *module, const char *encoding)
/*[clinic end generated code: output=0bde9f0a5b084aa2 input=18d5d92d0e386c38]*/
{
    if (_PyCodec_Forget(encoding) < 0) {
        return NULL;
    };
    Py_RETURN_NONE;
}

static
PyObject *codec_tuple(PyObject *decoded,
                      Py_ssize_t len)
{
    if (decoded == NULL)
        return NULL;
    return Py_BuildValue("Nn", decoded, len);
}

/* --- String codecs ------------------------------------------------------ */
/*[clinic input]
_codecs.escape_decode
    data: Py_buffer(accept={str, buffer})
    errors: str(accept={str, NoneType}) = NULL
    /
[clinic start generated code]*/

static PyObject *
_codecs_escape_decode_impl(PyObject *module, Py_buffer *data,
                           const char *errors)
/*[clinic end generated code: output=505200ba8056979a input=0018edfd99db714d]*/
{
    PyObject *decoded = PyBytes_DecodeEscape(data->buf, data->len,
                                             errors, 0, NULL);
    return codec_tuple(decoded, data->len);
}

/*[clinic input]
_codecs.escape_encode
    data: object(subclass_of='&PyBytes_Type')
    errors: str(accept={str, NoneType}) = NULL
    /
[clinic start generated code]*/

static PyObject *
_codecs_escape_encode_impl(PyObject *module, PyObject *data,
                           const char *errors)
/*[clinic end generated code: output=4af1d477834bab34 input=da9ded00992f32f2]*/
{
    Py_ssize_t size;
    Py_ssize_t newsize;
    PyObject *v;

    size = PyBytes_GET_SIZE(data);
    if (size > PY_SSIZE_T_MAX / 4) {
        PyErr_SetString(PyExc_OverflowError,
            "string is too large to encode");
            return NULL;
    }
    newsize = 4*size;
    v = PyBytes_FromStringAndSize(NULL, newsize);

    if (v == NULL) {
        return NULL;
    }
    else {
        Py_ssize_t i;
        char c;
        char *p = PyBytes_AS_STRING(v);

        for (i = 0; i < size; i++) {
            /* There's at least enough room for a hex escape */
            assert(newsize - (p - PyBytes_AS_STRING(v)) >= 4);
            c = PyBytes_AS_STRING(data)[i];
            if (c == '\'' || c == '\\')
                *p++ = '\\', *p++ = c;
            else if (c == '\t')
                *p++ = '\\', *p++ = 't';
            else if (c == '\n')
                *p++ = '\\', *p++ = 'n';
            else if (c == '\r')
                *p++ = '\\', *p++ = 'r';
            else if (c < ' ' || c >= 0x7f) {
                *p++ = '\\';
                *p++ = 'x';
                *p++ = Py_hexdigits[(c & 0xf0) >> 4];
                *p++ = Py_hexdigits[c & 0xf];
            }
            else
                *p++ = c;
        }
        *p = '\0';
        if (_PyBytes_Resize(&v, (p - PyBytes_AS_STRING(v)))) {
            return NULL;
        }
    }

    return codec_tuple(v, size);
}

/* --- Decoder ------------------------------------------------------------ */
/*[clinic input]
_codecs.unicode_internal_decode
    obj: object
    errors: str(accept={str, NoneType}) = NULL
    /
[clinic start generated code]*/

static PyObject *
_codecs_unicode_internal_decode_impl(PyObject *module, PyObject *obj,
                                     const char *errors)
/*[clinic end generated code: output=edbfe175e09eff9a input=8d57930aeda170c6]*/
{
    if (PyUnicode_Check(obj)) {
        if (PyUnicode_READY(obj) < 0)
            return NULL;
        Py_INCREF(obj);
        return codec_tuple(obj, PyUnicode_GET_LENGTH(obj));
    }
    else {
        Py_buffer view;
        PyObject *result;
        if (PyObject_GetBuffer(obj, &view, PyBUF_SIMPLE) != 0)
            return NULL;

        result = codec_tuple(
                _PyUnicode_DecodeUnicodeInternal(view.buf, view.len, errors),
                view.len);
        PyBuffer_Release(&view);
        return result;
    }
}

/*[clinic input]
_codecs.utf_7_decode
    data: Py_buffer
    errors: str(accept={str, NoneType}) = NULL
    final: int(c_default="0") = False
    /
[clinic start generated code]*/

static PyObject *
_codecs_utf_7_decode_impl(PyObject *module, Py_buffer *data,
                          const char *errors, int final)
/*[clinic end generated code: output=0cd3a944a32a4089 input=bc4d6247ecdb01e6]*/
{
    Py_ssize_t consumed = data->len;
    PyObject *decoded = PyUnicode_DecodeUTF7Stateful(data->buf, data->len,
                                                     errors,
                                                     final ? NULL : &consumed);
    return codec_tuple(decoded, consumed);
}

/*[clinic input]
_codecs.utf_8_decode
    data: Py_buffer
    errors: str(accept={str, NoneType}) = NULL
    final: int(c_default="0") = False
    /
[clinic start generated code]*/

static PyObject *
_codecs_utf_8_decode_impl(PyObject *module, Py_buffer *data,
                          const char *errors, int final)
/*[clinic end generated code: output=10f74dec8d9bb8bf input=39161d71e7422ee2]*/
{
    Py_ssize_t consumed = data->len;
    PyObject *decoded = PyUnicode_DecodeUTF8Stateful(data->buf, data->len,
                                                     errors,
                                                     final ? NULL : &consumed);
    return codec_tuple(decoded, consumed);
}

/*[clinic input]
_codecs.utf_16_decode
    data: Py_buffer
    errors: str(accept={str, NoneType}) = NULL
    final: int(c_default="0") = False
    /
[clinic start generated code]*/

static PyObject *
_codecs_utf_16_decode_impl(PyObject *module, Py_buffer *data,
                           const char *errors, int final)
/*[clinic end generated code: output=783b442abcbcc2d0 input=f3cf01d1461007ce]*/
{
    int byteorder = 0;
    /* This is overwritten unless final is true. */
    Py_ssize_t consumed = data->len;
    PyObject *decoded = PyUnicode_DecodeUTF16Stateful(data->buf, data->len,
                                                      errors, &byteorder,
                                                      final ? NULL : &consumed);
    return codec_tuple(decoded, consumed);
}

/*[clinic input]
_codecs.utf_16_le_decode
    data: Py_buffer
    errors: str(accept={str, NoneType}) = NULL
    final: int(c_default="0") = False
    /
[clinic start generated code]*/

static PyObject *
_codecs_utf_16_le_decode_impl(PyObject *module, Py_buffer *data,
                              const char *errors, int final)
/*[clinic end generated code: output=899b9e6364379dcd input=a77e3bf97335d94e]*/
{
    int byteorder = -1;
    /* This is overwritten unless final is true. */
    Py_ssize_t consumed = data->len;
    PyObject *decoded = PyUnicode_DecodeUTF16Stateful(data->buf, data->len,
                                                      errors, &byteorder,
                                                      final ? NULL : &consumed);
    return codec_tuple(decoded, consumed);
}

/*[clinic input]
_codecs.utf_16_be_decode
    data: Py_buffer
    errors: str(accept={str, NoneType}) = NULL
    final: int(c_default="0") = False
    /
[clinic start generated code]*/

static PyObject *
_codecs_utf_16_be_decode_impl(PyObject *module, Py_buffer *data,
                              const char *errors, int final)
/*[clinic end generated code: output=49f6465ea07669c8 input=606f69fae91b5563]*/
{
    int byteorder = 1;
    /* This is overwritten unless final is true. */
    Py_ssize_t consumed = data->len;
    PyObject *decoded = PyUnicode_DecodeUTF16Stateful(data->buf, data->len,
                                                      errors, &byteorder,
                                                      final ? NULL : &consumed);
    return codec_tuple(decoded, consumed);
}

/* This non-standard version also provides access to the byteorder
   parameter of the builtin UTF-16 codec.

   It returns a tuple (unicode, bytesread, byteorder) with byteorder
   being the value in effect at the end of data.

*/
/*[clinic input]
_codecs.utf_16_ex_decode
    data: Py_buffer
    errors: str(accept={str, NoneType}) = NULL
    byteorder: int = 0
    final: int(c_default="0") = False
    /
[clinic start generated code]*/

static PyObject *
_codecs_utf_16_ex_decode_impl(PyObject *module, Py_buffer *data,
                              const char *errors, int byteorder, int final)
/*[clinic end generated code: output=0f385f251ecc1988 input=f6e7f697658c013e]*/
{
    /* This is overwritten unless final is true. */
    Py_ssize_t consumed = data->len;

    PyObject *decoded = PyUnicode_DecodeUTF16Stateful(data->buf, data->len,
                                                      errors, &byteorder,
                                                      final ? NULL : &consumed);
    if (decoded == NULL)
        return NULL;
    return Py_BuildValue("Nni", decoded, consumed, byteorder);
}

/*[clinic input]
_codecs.utf_32_decode
    data: Py_buffer
    errors: str(accept={str, NoneType}) = NULL
    final: int(c_default="0") = False
    /
[clinic start generated code]*/

static PyObject *
_codecs_utf_32_decode_impl(PyObject *module, Py_buffer *data,
                           const char *errors, int final)
/*[clinic end generated code: output=2fc961807f7b145f input=86d4f41c6c2e763d]*/
{
    int byteorder = 0;
    /* This is overwritten unless final is true. */
    Py_ssize_t consumed = data->len;
    PyObject *decoded = PyUnicode_DecodeUTF32Stateful(data->buf, data->len,
                                                      errors, &byteorder,
                                                      final ? NULL : &consumed);
    return codec_tuple(decoded, consumed);
}

/*[clinic input]
_codecs.utf_32_le_decode
    data: Py_buffer
    errors: str(accept={str, NoneType}) = NULL
    final: int(c_default="0") = False
    /
[clinic start generated code]*/

static PyObject *
_codecs_utf_32_le_decode_impl(PyObject *module, Py_buffer *data,
                              const char *errors, int final)
/*[clinic end generated code: output=ec8f46b67a94f3e6 input=d18b650772d188ba]*/
{
    int byteorder = -1;
    /* This is overwritten unless final is true. */
    Py_ssize_t consumed = data->len;
    PyObject *decoded = PyUnicode_DecodeUTF32Stateful(data->buf, data->len,
                                                      errors, &byteorder,
                                                      final ? NULL : &consumed);
    return codec_tuple(decoded, consumed);
}

/*[clinic input]
_codecs.utf_32_be_decode
    data: Py_buffer
    errors: str(accept={str, NoneType}) = NULL
    final: int(c_default="0") = False
    /
[clinic start generated code]*/

static PyObject *
_codecs_utf_32_be_decode_impl(PyObject *module, Py_buffer *data,
                              const char *errors, int final)
/*[clinic end generated code: output=ff82bae862c92c4e input=19c271b5d34926d8]*/
{
    int byteorder = 1;
    /* This is overwritten unless final is true. */
    Py_ssize_t consumed = data->len;
    PyObject *decoded = PyUnicode_DecodeUTF32Stateful(data->buf, data->len,
                                                      errors, &byteorder,
                                                      final ? NULL : &consumed);
    return codec_tuple(decoded, consumed);
}

/* This non-standard version also provides access to the byteorder
   parameter of the builtin UTF-32 codec.

   It returns a tuple (unicode, bytesread, byteorder) with byteorder
   being the value in effect at the end of data.

*/
/*[clinic input]
_codecs.utf_32_ex_decode
    data: Py_buffer
    errors: str(accept={str, NoneType}) = NULL
    byteorder: int = 0
    final: int(c_default="0") = False
    /
[clinic start generated code]*/

static PyObject *
_codecs_utf_32_ex_decode_impl(PyObject *module, Py_buffer *data,
                              const char *errors, int byteorder, int final)
/*[clinic end generated code: output=6bfb177dceaf4848 input=4af3e6ccfe34a076]*/
{
    Py_ssize_t consumed = data->len;
    PyObject *decoded = PyUnicode_DecodeUTF32Stateful(data->buf, data->len,
                                                      errors, &byteorder,
                                                      final ? NULL : &consumed);
    if (decoded == NULL)
        return NULL;
    return Py_BuildValue("Nni", decoded, consumed, byteorder);
}

/*[clinic input]
_codecs.unicode_escape_decode
    data: Py_buffer(accept={str, buffer})
    errors: str(accept={str, NoneType}) = NULL
    /
[clinic start generated code]*/

static PyObject *
_codecs_unicode_escape_decode_impl(PyObject *module, Py_buffer *data,
                                   const char *errors)
/*[clinic end generated code: output=3ca3c917176b82ab input=49fd27d06813a7f5]*/
{
    PyObject *decoded = PyUnicode_DecodeUnicodeEscape(data->buf, data->len,
                                                      errors);
    return codec_tuple(decoded, data->len);
}

/*[clinic input]
_codecs.raw_unicode_escape_decode
    data: Py_buffer(accept={str, buffer})
    errors: str(accept={str, NoneType}) = NULL
    /
[clinic start generated code]*/

static PyObject *
_codecs_raw_unicode_escape_decode_impl(PyObject *module, Py_buffer *data,
                                       const char *errors)
/*[clinic end generated code: output=c98eeb56028070a6 input=770903a211434ebc]*/
{
    PyObject *decoded = PyUnicode_DecodeRawUnicodeEscape(data->buf, data->len,
                                                         errors);
    return codec_tuple(decoded, data->len);
}

/*[clinic input]
_codecs.latin_1_decode
    data: Py_buffer
    errors: str(accept={str, NoneType}) = NULL
    /
[clinic start generated code]*/

static PyObject *
_codecs_latin_1_decode_impl(PyObject *module, Py_buffer *data,
                            const char *errors)
/*[clinic end generated code: output=07f3dfa3f72c7d8f input=5cad0f1759c618ec]*/
{
    PyObject *decoded = PyUnicode_DecodeLatin1(data->buf, data->len, errors);
    return codec_tuple(decoded, data->len);
}

/*[clinic input]
_codecs.ascii_decode
    data: Py_buffer
    errors: str(accept={str, NoneType}) = NULL
    /
[clinic start generated code]*/

static PyObject *
_codecs_ascii_decode_impl(PyObject *module, Py_buffer *data,
                          const char *errors)
/*[clinic end generated code: output=2627d72058d42429 input=ad1106f64037bd16]*/
{
    PyObject *decoded = PyUnicode_DecodeASCII(data->buf, data->len, errors);
    return codec_tuple(decoded, data->len);
}

/*[clinic input]
_codecs.charmap_decode
    data: Py_buffer
    errors: str(accept={str, NoneType}) = NULL
    mapping: object = NULL
    /
[clinic start generated code]*/

static PyObject *
_codecs_charmap_decode_impl(PyObject *module, Py_buffer *data,
                            const char *errors, PyObject *mapping)
/*[clinic end generated code: output=2c335b09778cf895 input=19712ca35c5a80e2]*/
{
    PyObject *decoded;

    if (mapping == Py_None)
        mapping = NULL;

    decoded = PyUnicode_DecodeCharmap(data->buf, data->len, mapping, errors);
    return codec_tuple(decoded, data->len);
}

#ifdef HAVE_MBCS

/*[clinic input]
_codecs.mbcs_decode
    data: Py_buffer
    errors: str(accept={str, NoneType}) = NULL
    final: int(c_default="0") = False
    /
[clinic start generated code]*/

static PyObject *
_codecs_mbcs_decode_impl(PyObject *module, Py_buffer *data,
                         const char *errors, int final)
/*[clinic end generated code: output=39b65b8598938c4b input=d492c1ca64f4fa8a]*/
{
    Py_ssize_t consumed = data->len;
    PyObject *decoded = PyUnicode_DecodeMBCSStateful(data->buf, data->len,
            errors, final ? NULL : &consumed);
    return codec_tuple(decoded, consumed);
}

/*[clinic input]
_codecs.code_page_decode
    codepage: int
    data: Py_buffer
    errors: str(accept={str, NoneType}) = NULL
    final: int(c_default="0") = False
    /
[clinic start generated code]*/

static PyObject *
_codecs_code_page_decode_impl(PyObject *module, int codepage,
                              Py_buffer *data, const char *errors, int final)
/*[clinic end generated code: output=53008ea967da3fff input=4f3152a304e21d51]*/
{
    Py_ssize_t consumed = data->len;
    PyObject *decoded = PyUnicode_DecodeCodePageStateful(codepage,
                                                         data->buf, data->len,
                                                         errors,
                                                         final ? NULL : &consumed);
    return codec_tuple(decoded, consumed);
}

#endif /* HAVE_MBCS */

/* --- Encoder ------------------------------------------------------------ */

/*[clinic input]
_codecs.readbuffer_encode
    data: Py_buffer(accept={str, buffer})
    errors: str(accept={str, NoneType}) = NULL
    /
[clinic start generated code]*/

static PyObject *
_codecs_readbuffer_encode_impl(PyObject *module, Py_buffer *data,
                               const char *errors)
/*[clinic end generated code: output=c645ea7cdb3d6e86 input=b7c322b89d4ab923]*/
{
    PyObject *result = PyBytes_FromStringAndSize(data->buf, data->len);
    return codec_tuple(result, data->len);
}

/*[clinic input]
_codecs.unicode_internal_encode
    obj: object
    errors: str(accept={str, NoneType}) = NULL
    /
[clinic start generated code]*/

static PyObject *
_codecs_unicode_internal_encode_impl(PyObject *module, PyObject *obj,
                                     const char *errors)
/*[clinic end generated code: output=a72507dde4ea558f input=8628f0280cf5ba61]*/
{
    if (PyErr_WarnEx(PyExc_DeprecationWarning,
                     "unicode_internal codec has been deprecated",
                     1))
        return NULL;

    if (PyUnicode_Check(obj)) {
        Py_UNICODE *u;
        Py_ssize_t len, size;

        if (PyUnicode_READY(obj) < 0)
            return NULL;

        u = PyUnicode_AsUnicodeAndSize(obj, &len);
        if (u == NULL)
            return NULL;
        if ((size_t)len > (size_t)PY_SSIZE_T_MAX / sizeof(Py_UNICODE))
            return PyErr_NoMemory();
        size = len * sizeof(Py_UNICODE);
        return codec_tuple(PyBytes_FromStringAndSize((const char*)u, size),
                           PyUnicode_GET_LENGTH(obj));
    }
    else {
        Py_buffer view;
        PyObject *result;
        if (PyObject_GetBuffer(obj, &view, PyBUF_SIMPLE) != 0)
            return NULL;
        result = codec_tuple(PyBytes_FromStringAndSize(view.buf, view.len),
                             view.len);
        PyBuffer_Release(&view);
        return result;
    }
}

/*[clinic input]
_codecs.utf_7_encode
    str: unicode
    errors: str(accept={str, NoneType}) = NULL
    /
[clinic start generated code]*/

static PyObject *
_codecs_utf_7_encode_impl(PyObject *module, PyObject *str,
                          const char *errors)
<<<<<<< HEAD
/*[clinic end generated code: output=a7accc496a32b759 input=d1a47579e79cbe15]*/
=======
/*[clinic end generated code: output=0feda21ffc921bc8 input=fd91a78f103b0421]*/
>>>>>>> 1a2b24f0
{
    return codec_tuple(_PyUnicode_EncodeUTF7(str, 0, 0, errors),
                       PyUnicode_GET_LENGTH(str));
}

/*[clinic input]
_codecs.utf_8_encode
    str: unicode
    errors: str(accept={str, NoneType}) = NULL
    /
[clinic start generated code]*/

static PyObject *
_codecs_utf_8_encode_impl(PyObject *module, PyObject *str,
                          const char *errors)
<<<<<<< HEAD
/*[clinic end generated code: output=ec831d80e7aedede input=42e3ba73c4392eef]*/
=======
/*[clinic end generated code: output=02bf47332b9c796c input=2c22d40532f071f3]*/
>>>>>>> 1a2b24f0
{
    return codec_tuple(_PyUnicode_AsUTF8String(str, errors),
                       PyUnicode_GET_LENGTH(str));
}

/* This version provides access to the byteorder parameter of the
   builtin UTF-16 codecs as optional third argument. It defaults to 0
   which means: use the native byte order and prepend the data with a
   BOM mark.

*/

/*[clinic input]
_codecs.utf_16_encode
    str: unicode
    errors: str(accept={str, NoneType}) = NULL
    byteorder: int = 0
    /
[clinic start generated code]*/

static PyObject *
_codecs_utf_16_encode_impl(PyObject *module, PyObject *str,
                           const char *errors, int byteorder)
<<<<<<< HEAD
/*[clinic end generated code: output=93ac58e960a9ee4d input=ff46416b04edb944]*/
=======
/*[clinic end generated code: output=c654e13efa2e64e4 input=3935a489b2d5385e]*/
>>>>>>> 1a2b24f0
{
    return codec_tuple(_PyUnicode_EncodeUTF16(str, errors, byteorder),
                       PyUnicode_GET_LENGTH(str));
}

/*[clinic input]
_codecs.utf_16_le_encode
    str: unicode
    errors: str(accept={str, NoneType}) = NULL
    /
[clinic start generated code]*/

static PyObject *
_codecs_utf_16_le_encode_impl(PyObject *module, PyObject *str,
                              const char *errors)
<<<<<<< HEAD
/*[clinic end generated code: output=422bedb8da34fb66 input=cb385455ea8f2fe0]*/
=======
/*[clinic end generated code: output=431b01e55f2d4995 input=bc27df05d1d20dfe]*/
>>>>>>> 1a2b24f0
{
    return codec_tuple(_PyUnicode_EncodeUTF16(str, errors, -1),
                       PyUnicode_GET_LENGTH(str));
}

/*[clinic input]
_codecs.utf_16_be_encode
    str: unicode
    errors: str(accept={str, NoneType}) = NULL
    /
[clinic start generated code]*/

static PyObject *
_codecs_utf_16_be_encode_impl(PyObject *module, PyObject *str,
                              const char *errors)
<<<<<<< HEAD
/*[clinic end generated code: output=3aa7ee9502acdd77 input=9119997066bdaefd]*/
=======
/*[clinic end generated code: output=96886a6fd54dcae3 input=5a69d4112763462b]*/
>>>>>>> 1a2b24f0
{
    return codec_tuple(_PyUnicode_EncodeUTF16(str, errors, +1),
                       PyUnicode_GET_LENGTH(str));
}

/* This version provides access to the byteorder parameter of the
   builtin UTF-32 codecs as optional third argument. It defaults to 0
   which means: use the native byte order and prepend the data with a
   BOM mark.

*/

/*[clinic input]
_codecs.utf_32_encode
    str: unicode
    errors: str(accept={str, NoneType}) = NULL
    byteorder: int = 0
    /
[clinic start generated code]*/

static PyObject *
_codecs_utf_32_encode_impl(PyObject *module, PyObject *str,
                           const char *errors, int byteorder)
<<<<<<< HEAD
/*[clinic end generated code: output=3e7d5a003b02baed input=c5e77da82fbe5c2a]*/
=======
/*[clinic end generated code: output=5c760da0c09a8b83 input=434a1efa492b8d58]*/
>>>>>>> 1a2b24f0
{
    return codec_tuple(_PyUnicode_EncodeUTF32(str, errors, byteorder),
                       PyUnicode_GET_LENGTH(str));
}

/*[clinic input]
_codecs.utf_32_le_encode
    str: unicode
    errors: str(accept={str, NoneType}) = NULL
    /
[clinic start generated code]*/

static PyObject *
_codecs_utf_32_le_encode_impl(PyObject *module, PyObject *str,
                              const char *errors)
<<<<<<< HEAD
/*[clinic end generated code: output=5dda641cd33dbfc2 input=9993b25fe0877848]*/
=======
/*[clinic end generated code: output=b65cd176de8e36d6 input=dfa2d7dc78b99422]*/
>>>>>>> 1a2b24f0
{
    return codec_tuple(_PyUnicode_EncodeUTF32(str, errors, -1),
                       PyUnicode_GET_LENGTH(str));
}

/*[clinic input]
_codecs.utf_32_be_encode
    str: unicode
    errors: str(accept={str, NoneType}) = NULL
    /
[clinic start generated code]*/

static PyObject *
_codecs_utf_32_be_encode_impl(PyObject *module, PyObject *str,
                              const char *errors)
<<<<<<< HEAD
/*[clinic end generated code: output=ccca8b44d91a7c7a input=d3e0ccaa02920431]*/
=======
/*[clinic end generated code: output=1d9e71a9358709e9 input=4595617b18169002]*/
>>>>>>> 1a2b24f0
{
    return codec_tuple(_PyUnicode_EncodeUTF32(str, errors, +1),
                       PyUnicode_GET_LENGTH(str));
}

/*[clinic input]
_codecs.unicode_escape_encode
    str: unicode
    errors: str(accept={str, NoneType}) = NULL
    /
[clinic start generated code]*/

static PyObject *
_codecs_unicode_escape_encode_impl(PyObject *module, PyObject *str,
                                   const char *errors)
<<<<<<< HEAD
/*[clinic end generated code: output=389f23d2b8f8d80b input=65d9eefca65b455a]*/
=======
/*[clinic end generated code: output=66271b30bc4f7a3c input=8273506f14076912]*/
>>>>>>> 1a2b24f0
{
    return codec_tuple(PyUnicode_AsUnicodeEscapeString(str),
                       PyUnicode_GET_LENGTH(str));
}

/*[clinic input]
_codecs.raw_unicode_escape_encode
    str: unicode
    errors: str(accept={str, NoneType}) = NULL
    /
[clinic start generated code]*/

static PyObject *
_codecs_raw_unicode_escape_encode_impl(PyObject *module, PyObject *str,
                                       const char *errors)
<<<<<<< HEAD
/*[clinic end generated code: output=fec4e39d6ec37a62 input=5aa33e4a133391ab]*/
=======
/*[clinic end generated code: output=a66a806ed01c830a input=181755d5dfacef3c]*/
>>>>>>> 1a2b24f0
{
    return codec_tuple(PyUnicode_AsRawUnicodeEscapeString(str),
                       PyUnicode_GET_LENGTH(str));
}

/*[clinic input]
_codecs.latin_1_encode
    str: unicode
    errors: str(accept={str, NoneType}) = NULL
    /
[clinic start generated code]*/

static PyObject *
_codecs_latin_1_encode_impl(PyObject *module, PyObject *str,
                            const char *errors)
<<<<<<< HEAD
/*[clinic end generated code: output=ecf00eb8e48c889c input=30b11c9e49a65150]*/
=======
/*[clinic end generated code: output=2c28c83a27884e08 input=f03f6dcf1d84bee4]*/
>>>>>>> 1a2b24f0
{
    return codec_tuple(_PyUnicode_AsLatin1String(str, errors),
                       PyUnicode_GET_LENGTH(str));
}

/*[clinic input]
_codecs.ascii_encode
    str: unicode
    errors: str(accept={str, NoneType}) = NULL
    /
[clinic start generated code]*/

static PyObject *
_codecs_ascii_encode_impl(PyObject *module, PyObject *str,
                          const char *errors)
<<<<<<< HEAD
/*[clinic end generated code: output=a9d18fc6b6b91cfb input=843a1d268e6dfa8e]*/
=======
/*[clinic end generated code: output=b5e035182d33befc input=d87e25a10a593fee]*/
>>>>>>> 1a2b24f0
{
    return codec_tuple(_PyUnicode_AsASCIIString(str, errors),
                       PyUnicode_GET_LENGTH(str));
}

/*[clinic input]
_codecs.charmap_encode
    str: unicode
    errors: str(accept={str, NoneType}) = NULL
    mapping: object = NULL
    /
[clinic start generated code]*/

static PyObject *
_codecs_charmap_encode_impl(PyObject *module, PyObject *str,
                            const char *errors, PyObject *mapping)
<<<<<<< HEAD
/*[clinic end generated code: output=14ca42b83853c643 input=0752cde07a6d6d00]*/
=======
/*[clinic end generated code: output=047476f48495a9e9 input=85f4172661e8dad9]*/
>>>>>>> 1a2b24f0
{
    if (mapping == Py_None)
        mapping = NULL;

    return codec_tuple(_PyUnicode_EncodeCharmap(str, mapping, errors),
                       PyUnicode_GET_LENGTH(str));
}

/*[clinic input]
_codecs.charmap_build
    map: unicode
    /
[clinic start generated code]*/

static PyObject *
_codecs_charmap_build_impl(PyObject *module, PyObject *map)
/*[clinic end generated code: output=bb073c27031db9ac input=d91a91d1717dbc6d]*/
{
    return PyUnicode_BuildEncodingMap(map);
}

#ifdef HAVE_MBCS

/*[clinic input]
_codecs.mbcs_encode
    str: unicode
    errors: str(accept={str, NoneType}) = NULL
    /
[clinic start generated code]*/

static PyObject *
<<<<<<< HEAD
_codecs_mbcs_encode_impl(PyModuleDef *module, PyObject *str,
                         const char *errors)
/*[clinic end generated code: output=d1a013bc68798bd7 input=de471e0815947553]*/
=======
_codecs_mbcs_encode_impl(PyObject *module, PyObject *str, const char *errors)
/*[clinic end generated code: output=76e2e170c966c080 input=65c09ee1e4203263]*/
>>>>>>> 1a2b24f0
{
    return codec_tuple(PyUnicode_EncodeCodePage(CP_ACP, str, errors),
                       PyUnicode_GET_LENGTH(str));
}

/*[clinic input]
_codecs.code_page_encode
    code_page: int
    str: unicode
    errors: str(accept={str, NoneType}) = NULL
    /
[clinic start generated code]*/

static PyObject *
<<<<<<< HEAD
_codecs_code_page_encode_impl(PyModuleDef *module, int code_page,
                              PyObject *str, const char *errors)
/*[clinic end generated code: output=3b406618dbfbce25 input=786421ae617d680b]*/
=======
_codecs_code_page_encode_impl(PyObject *module, int code_page, PyObject *str,
                              const char *errors)
/*[clinic end generated code: output=45673f6085657a9e input=c8562ec460c2e309]*/
>>>>>>> 1a2b24f0
{
    return codec_tuple(PyUnicode_EncodeCodePage(code_page, str, errors),
                       PyUnicode_GET_LENGTH(str));
}

#endif /* HAVE_MBCS */

/* --- Error handler registry --------------------------------------------- */

/*[clinic input]
_codecs.register_error
    errors: str
    handler: object
    /

Register the specified error handler under the name errors.

handler must be a callable object, that will be called with an exception
instance containing information about the location of the encoding/decoding
error and must return a (replacement, new position) tuple.
[clinic start generated code]*/

static PyObject *
_codecs_register_error_impl(PyObject *module, const char *errors,
                            PyObject *handler)
/*[clinic end generated code: output=fa2f7d1879b3067d input=5e6709203c2e33fe]*/
{
    if (PyCodec_RegisterError(errors, handler))
        return NULL;
    Py_RETURN_NONE;
}

/*[clinic input]
_codecs.lookup_error
    name: str
    /

lookup_error(errors) -> handler

Return the error handler for the specified error handling name or raise a
LookupError, if no handler exists under this name.
[clinic start generated code]*/

static PyObject *
_codecs_lookup_error_impl(PyObject *module, const char *name)
/*[clinic end generated code: output=087f05dc0c9a98cc input=4775dd65e6235aba]*/
{
    return PyCodec_LookupError(name);
}

/* --- Module API --------------------------------------------------------- */

static PyMethodDef _codecs_functions[] = {
    _CODECS_REGISTER_METHODDEF
    _CODECS_LOOKUP_METHODDEF
    _CODECS_ENCODE_METHODDEF
    _CODECS_DECODE_METHODDEF
    _CODECS_ESCAPE_ENCODE_METHODDEF
    _CODECS_ESCAPE_DECODE_METHODDEF
    _CODECS_UTF_8_ENCODE_METHODDEF
    _CODECS_UTF_8_DECODE_METHODDEF
    _CODECS_UTF_7_ENCODE_METHODDEF
    _CODECS_UTF_7_DECODE_METHODDEF
    _CODECS_UTF_16_ENCODE_METHODDEF
    _CODECS_UTF_16_LE_ENCODE_METHODDEF
    _CODECS_UTF_16_BE_ENCODE_METHODDEF
    _CODECS_UTF_16_DECODE_METHODDEF
    _CODECS_UTF_16_LE_DECODE_METHODDEF
    _CODECS_UTF_16_BE_DECODE_METHODDEF
    _CODECS_UTF_16_EX_DECODE_METHODDEF
    _CODECS_UTF_32_ENCODE_METHODDEF
    _CODECS_UTF_32_LE_ENCODE_METHODDEF
    _CODECS_UTF_32_BE_ENCODE_METHODDEF
    _CODECS_UTF_32_DECODE_METHODDEF
    _CODECS_UTF_32_LE_DECODE_METHODDEF
    _CODECS_UTF_32_BE_DECODE_METHODDEF
    _CODECS_UTF_32_EX_DECODE_METHODDEF
    _CODECS_UNICODE_ESCAPE_ENCODE_METHODDEF
    _CODECS_UNICODE_ESCAPE_DECODE_METHODDEF
    _CODECS_UNICODE_INTERNAL_ENCODE_METHODDEF
    _CODECS_UNICODE_INTERNAL_DECODE_METHODDEF
    _CODECS_RAW_UNICODE_ESCAPE_ENCODE_METHODDEF
    _CODECS_RAW_UNICODE_ESCAPE_DECODE_METHODDEF
    _CODECS_LATIN_1_ENCODE_METHODDEF
    _CODECS_LATIN_1_DECODE_METHODDEF
    _CODECS_ASCII_ENCODE_METHODDEF
    _CODECS_ASCII_DECODE_METHODDEF
    _CODECS_CHARMAP_ENCODE_METHODDEF
    _CODECS_CHARMAP_DECODE_METHODDEF
    _CODECS_CHARMAP_BUILD_METHODDEF
    _CODECS_READBUFFER_ENCODE_METHODDEF
    _CODECS_MBCS_ENCODE_METHODDEF
    _CODECS_MBCS_DECODE_METHODDEF
    _CODECS_CODE_PAGE_ENCODE_METHODDEF
    _CODECS_CODE_PAGE_DECODE_METHODDEF
    _CODECS_REGISTER_ERROR_METHODDEF
    _CODECS_LOOKUP_ERROR_METHODDEF
    _CODECS__FORGET_CODEC_METHODDEF
    {NULL, NULL}                /* sentinel */
};

static struct PyModuleDef codecsmodule = {
        PyModuleDef_HEAD_INIT,
        "_codecs",
        NULL,
        -1,
        _codecs_functions,
        NULL,
        NULL,
        NULL,
        NULL
};

PyMODINIT_FUNC
PyInit__codecs(void)
{
        return PyModule_Create(&codecsmodule);
}<|MERGE_RESOLUTION|>--- conflicted
+++ resolved
@@ -722,11 +722,7 @@
 static PyObject *
 _codecs_utf_7_encode_impl(PyObject *module, PyObject *str,
                           const char *errors)
-<<<<<<< HEAD
-/*[clinic end generated code: output=a7accc496a32b759 input=d1a47579e79cbe15]*/
-=======
-/*[clinic end generated code: output=0feda21ffc921bc8 input=fd91a78f103b0421]*/
->>>>>>> 1a2b24f0
+/*[clinic end generated code: output=0feda21ffc921bc8 input=d1a47579e79cbe15]*/
 {
     return codec_tuple(_PyUnicode_EncodeUTF7(str, 0, 0, errors),
                        PyUnicode_GET_LENGTH(str));
@@ -742,11 +738,7 @@
 static PyObject *
 _codecs_utf_8_encode_impl(PyObject *module, PyObject *str,
                           const char *errors)
-<<<<<<< HEAD
-/*[clinic end generated code: output=ec831d80e7aedede input=42e3ba73c4392eef]*/
-=======
-/*[clinic end generated code: output=02bf47332b9c796c input=2c22d40532f071f3]*/
->>>>>>> 1a2b24f0
+/*[clinic end generated code: output=02bf47332b9c796c input=42e3ba73c4392eef]*/
 {
     return codec_tuple(_PyUnicode_AsUTF8String(str, errors),
                        PyUnicode_GET_LENGTH(str));
@@ -770,11 +762,7 @@
 static PyObject *
 _codecs_utf_16_encode_impl(PyObject *module, PyObject *str,
                            const char *errors, int byteorder)
-<<<<<<< HEAD
-/*[clinic end generated code: output=93ac58e960a9ee4d input=ff46416b04edb944]*/
-=======
-/*[clinic end generated code: output=c654e13efa2e64e4 input=3935a489b2d5385e]*/
->>>>>>> 1a2b24f0
+/*[clinic end generated code: output=c654e13efa2e64e4 input=ff46416b04edb944]*/
 {
     return codec_tuple(_PyUnicode_EncodeUTF16(str, errors, byteorder),
                        PyUnicode_GET_LENGTH(str));
@@ -790,11 +778,7 @@
 static PyObject *
 _codecs_utf_16_le_encode_impl(PyObject *module, PyObject *str,
                               const char *errors)
-<<<<<<< HEAD
-/*[clinic end generated code: output=422bedb8da34fb66 input=cb385455ea8f2fe0]*/
-=======
-/*[clinic end generated code: output=431b01e55f2d4995 input=bc27df05d1d20dfe]*/
->>>>>>> 1a2b24f0
+/*[clinic end generated code: output=431b01e55f2d4995 input=cb385455ea8f2fe0]*/
 {
     return codec_tuple(_PyUnicode_EncodeUTF16(str, errors, -1),
                        PyUnicode_GET_LENGTH(str));
@@ -810,11 +794,7 @@
 static PyObject *
 _codecs_utf_16_be_encode_impl(PyObject *module, PyObject *str,
                               const char *errors)
-<<<<<<< HEAD
-/*[clinic end generated code: output=3aa7ee9502acdd77 input=9119997066bdaefd]*/
-=======
-/*[clinic end generated code: output=96886a6fd54dcae3 input=5a69d4112763462b]*/
->>>>>>> 1a2b24f0
+/*[clinic end generated code: output=96886a6fd54dcae3 input=9119997066bdaefd]*/
 {
     return codec_tuple(_PyUnicode_EncodeUTF16(str, errors, +1),
                        PyUnicode_GET_LENGTH(str));
@@ -838,11 +818,7 @@
 static PyObject *
 _codecs_utf_32_encode_impl(PyObject *module, PyObject *str,
                            const char *errors, int byteorder)
-<<<<<<< HEAD
-/*[clinic end generated code: output=3e7d5a003b02baed input=c5e77da82fbe5c2a]*/
-=======
-/*[clinic end generated code: output=5c760da0c09a8b83 input=434a1efa492b8d58]*/
->>>>>>> 1a2b24f0
+/*[clinic end generated code: output=5c760da0c09a8b83 input=c5e77da82fbe5c2a]*/
 {
     return codec_tuple(_PyUnicode_EncodeUTF32(str, errors, byteorder),
                        PyUnicode_GET_LENGTH(str));
@@ -858,11 +834,7 @@
 static PyObject *
 _codecs_utf_32_le_encode_impl(PyObject *module, PyObject *str,
                               const char *errors)
-<<<<<<< HEAD
-/*[clinic end generated code: output=5dda641cd33dbfc2 input=9993b25fe0877848]*/
-=======
-/*[clinic end generated code: output=b65cd176de8e36d6 input=dfa2d7dc78b99422]*/
->>>>>>> 1a2b24f0
+/*[clinic end generated code: output=b65cd176de8e36d6 input=9993b25fe0877848]*/
 {
     return codec_tuple(_PyUnicode_EncodeUTF32(str, errors, -1),
                        PyUnicode_GET_LENGTH(str));
@@ -878,11 +850,7 @@
 static PyObject *
 _codecs_utf_32_be_encode_impl(PyObject *module, PyObject *str,
                               const char *errors)
-<<<<<<< HEAD
-/*[clinic end generated code: output=ccca8b44d91a7c7a input=d3e0ccaa02920431]*/
-=======
-/*[clinic end generated code: output=1d9e71a9358709e9 input=4595617b18169002]*/
->>>>>>> 1a2b24f0
+/*[clinic end generated code: output=1d9e71a9358709e9 input=d3e0ccaa02920431]*/
 {
     return codec_tuple(_PyUnicode_EncodeUTF32(str, errors, +1),
                        PyUnicode_GET_LENGTH(str));
@@ -898,11 +866,7 @@
 static PyObject *
 _codecs_unicode_escape_encode_impl(PyObject *module, PyObject *str,
                                    const char *errors)
-<<<<<<< HEAD
-/*[clinic end generated code: output=389f23d2b8f8d80b input=65d9eefca65b455a]*/
-=======
-/*[clinic end generated code: output=66271b30bc4f7a3c input=8273506f14076912]*/
->>>>>>> 1a2b24f0
+/*[clinic end generated code: output=66271b30bc4f7a3c input=65d9eefca65b455a]*/
 {
     return codec_tuple(PyUnicode_AsUnicodeEscapeString(str),
                        PyUnicode_GET_LENGTH(str));
@@ -918,11 +882,7 @@
 static PyObject *
 _codecs_raw_unicode_escape_encode_impl(PyObject *module, PyObject *str,
                                        const char *errors)
-<<<<<<< HEAD
-/*[clinic end generated code: output=fec4e39d6ec37a62 input=5aa33e4a133391ab]*/
-=======
-/*[clinic end generated code: output=a66a806ed01c830a input=181755d5dfacef3c]*/
->>>>>>> 1a2b24f0
+/*[clinic end generated code: output=a66a806ed01c830a input=5aa33e4a133391ab]*/
 {
     return codec_tuple(PyUnicode_AsRawUnicodeEscapeString(str),
                        PyUnicode_GET_LENGTH(str));
@@ -938,11 +898,7 @@
 static PyObject *
 _codecs_latin_1_encode_impl(PyObject *module, PyObject *str,
                             const char *errors)
-<<<<<<< HEAD
-/*[clinic end generated code: output=ecf00eb8e48c889c input=30b11c9e49a65150]*/
-=======
-/*[clinic end generated code: output=2c28c83a27884e08 input=f03f6dcf1d84bee4]*/
->>>>>>> 1a2b24f0
+/*[clinic end generated code: output=2c28c83a27884e08 input=30b11c9e49a65150]*/
 {
     return codec_tuple(_PyUnicode_AsLatin1String(str, errors),
                        PyUnicode_GET_LENGTH(str));
@@ -958,11 +914,7 @@
 static PyObject *
 _codecs_ascii_encode_impl(PyObject *module, PyObject *str,
                           const char *errors)
-<<<<<<< HEAD
-/*[clinic end generated code: output=a9d18fc6b6b91cfb input=843a1d268e6dfa8e]*/
-=======
-/*[clinic end generated code: output=b5e035182d33befc input=d87e25a10a593fee]*/
->>>>>>> 1a2b24f0
+/*[clinic end generated code: output=b5e035182d33befc input=843a1d268e6dfa8e]*/
 {
     return codec_tuple(_PyUnicode_AsASCIIString(str, errors),
                        PyUnicode_GET_LENGTH(str));
@@ -979,11 +931,7 @@
 static PyObject *
 _codecs_charmap_encode_impl(PyObject *module, PyObject *str,
                             const char *errors, PyObject *mapping)
-<<<<<<< HEAD
-/*[clinic end generated code: output=14ca42b83853c643 input=0752cde07a6d6d00]*/
-=======
-/*[clinic end generated code: output=047476f48495a9e9 input=85f4172661e8dad9]*/
->>>>>>> 1a2b24f0
+/*[clinic end generated code: output=047476f48495a9e9 input=0752cde07a6d6d00]*/
 {
     if (mapping == Py_None)
         mapping = NULL;
@@ -1015,14 +963,8 @@
 [clinic start generated code]*/
 
 static PyObject *
-<<<<<<< HEAD
-_codecs_mbcs_encode_impl(PyModuleDef *module, PyObject *str,
-                         const char *errors)
-/*[clinic end generated code: output=d1a013bc68798bd7 input=de471e0815947553]*/
-=======
 _codecs_mbcs_encode_impl(PyObject *module, PyObject *str, const char *errors)
-/*[clinic end generated code: output=76e2e170c966c080 input=65c09ee1e4203263]*/
->>>>>>> 1a2b24f0
+/*[clinic end generated code: output=76e2e170c966c080 input=de471e0815947553]*/
 {
     return codec_tuple(PyUnicode_EncodeCodePage(CP_ACP, str, errors),
                        PyUnicode_GET_LENGTH(str));
@@ -1037,15 +979,9 @@
 [clinic start generated code]*/
 
 static PyObject *
-<<<<<<< HEAD
-_codecs_code_page_encode_impl(PyModuleDef *module, int code_page,
-                              PyObject *str, const char *errors)
-/*[clinic end generated code: output=3b406618dbfbce25 input=786421ae617d680b]*/
-=======
 _codecs_code_page_encode_impl(PyObject *module, int code_page, PyObject *str,
                               const char *errors)
-/*[clinic end generated code: output=45673f6085657a9e input=c8562ec460c2e309]*/
->>>>>>> 1a2b24f0
+/*[clinic end generated code: output=45673f6085657a9e input=786421ae617d680b]*/
 {
     return codec_tuple(PyUnicode_EncodeCodePage(code_page, str, errors),
                        PyUnicode_GET_LENGTH(str));
