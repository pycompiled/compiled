# Very rudimentary test of threading module

import test.support
from test.support import verbose, strip_python_stderr
import random
import re
import sys
_thread = test.support.import_module('_thread')
threading = test.support.import_module('threading')
import time
import unittest
import weakref
import os
import subprocess

from test import lock_tests

# A trivial mutable counter.
class Counter(object):
    def __init__(self):
        self.value = 0
    def inc(self):
        self.value += 1
    def dec(self):
        self.value -= 1
    def get(self):
        return self.value

class TestThread(threading.Thread):
    def __init__(self, name, testcase, sema, mutex, nrunning):
        threading.Thread.__init__(self, name=name)
        self.testcase = testcase
        self.sema = sema
        self.mutex = mutex
        self.nrunning = nrunning

    def run(self):
        delay = random.random() / 10000.0
        if verbose:
            print('task %s will run for %.1f usec' %
                  (self.name, delay * 1e6))

        with self.sema:
            with self.mutex:
                self.nrunning.inc()
                if verbose:
                    print(self.nrunning.get(), 'tasks are running')
                self.testcase.assertTrue(self.nrunning.get() <= 3)

            time.sleep(delay)
            if verbose:
                print('task', self.name, 'done')

            with self.mutex:
                self.nrunning.dec()
                self.testcase.assertTrue(self.nrunning.get() >= 0)
                if verbose:
                    print('%s is finished. %d tasks are running' %
                          (self.name, self.nrunning.get()))


class BaseTestCase(unittest.TestCase):
    def setUp(self):
        self._threads = test.support.threading_setup()

    def tearDown(self):
        test.support.threading_cleanup(*self._threads)
        test.support.reap_children()


class ThreadTests(BaseTestCase):

    # Create a bunch of threads, let each do some work, wait until all are
    # done.
    def test_various_ops(self):
        # This takes about n/3 seconds to run (about n/3 clumps of tasks,
        # times about 1 second per clump).
        NUMTASKS = 10

        # no more than 3 of the 10 can run at once
        sema = threading.BoundedSemaphore(value=3)
        mutex = threading.RLock()
        numrunning = Counter()

        threads = []

        for i in range(NUMTASKS):
            t = TestThread("<thread %d>"%i, self, sema, mutex, numrunning)
            threads.append(t)
            self.assertEqual(t.ident, None)
            self.assertTrue(re.match('<TestThread\(.*, initial\)>', repr(t)))
            t.start()

        if verbose:
            print('waiting for all tasks to complete')
        for t in threads:
            t.join(NUMTASKS)
            self.assertTrue(not t.is_alive())
            self.assertNotEqual(t.ident, 0)
            self.assertFalse(t.ident is None)
            self.assertTrue(re.match('<TestThread\(.*, stopped -?\d+\)>',
                                     repr(t)))
        if verbose:
            print('all tasks done')
        self.assertEqual(numrunning.get(), 0)

    def test_ident_of_no_threading_threads(self):
        # The ident still must work for the main thread and dummy threads.
        self.assertFalse(threading.currentThread().ident is None)
        def f():
            ident.append(threading.currentThread().ident)
            done.set()
        done = threading.Event()
        ident = []
        _thread.start_new_thread(f, ())
        done.wait()
        self.assertFalse(ident[0] is None)
        # Kill the "immortal" _DummyThread
        del threading._active[ident[0]]

    # run with a small(ish) thread stack size (256kB)
    def test_various_ops_small_stack(self):
        if verbose:
            print('with 256kB thread stack size...')
        try:
            threading.stack_size(262144)
        except _thread.error:
            raise unittest.SkipTest(
                'platform does not support changing thread stack size')
        self.test_various_ops()
        threading.stack_size(0)

    # run with a large thread stack size (1MB)
    def test_various_ops_large_stack(self):
        if verbose:
            print('with 1MB thread stack size...')
        try:
            threading.stack_size(0x100000)
        except _thread.error:
            raise unittest.SkipTest(
                'platform does not support changing thread stack size')
        self.test_various_ops()
        threading.stack_size(0)

    def test_foreign_thread(self):
        # Check that a "foreign" thread can use the threading module.
        def f(mutex):
            # Calling current_thread() forces an entry for the foreign
            # thread to get made in the threading._active map.
            threading.current_thread()
            mutex.release()

        mutex = threading.Lock()
        mutex.acquire()
        tid = _thread.start_new_thread(f, (mutex,))
        # Wait for the thread to finish.
        mutex.acquire()
        self.assertIn(tid, threading._active)
        self.assertIsInstance(threading._active[tid], threading._DummyThread)
        del threading._active[tid]

    # PyThreadState_SetAsyncExc() is a CPython-only gimmick, not (currently)
    # exposed at the Python level.  This test relies on ctypes to get at it.
    def test_PyThreadState_SetAsyncExc(self):
        try:
            import ctypes
        except ImportError:
            raise unittest.SkipTest("cannot import ctypes")

        set_async_exc = ctypes.pythonapi.PyThreadState_SetAsyncExc

        class AsyncExc(Exception):
            pass

        exception = ctypes.py_object(AsyncExc)

        # First check it works when setting the exception from the same thread.
        tid = _thread.get_ident()

        try:
            result = set_async_exc(ctypes.c_long(tid), exception)
            # The exception is async, so we might have to keep the VM busy until
            # it notices.
            while True:
                pass
        except AsyncExc:
            pass
        else:
            # This code is unreachable but it reflects the intent. If we wanted
            # to be smarter the above loop wouldn't be infinite.
            self.fail("AsyncExc not raised")
        try:
            self.assertEqual(result, 1) # one thread state modified
        except UnboundLocalError:
            # The exception was raised too quickly for us to get the result.
            pass

        # `worker_started` is set by the thread when it's inside a try/except
        # block waiting to catch the asynchronously set AsyncExc exception.
        # `worker_saw_exception` is set by the thread upon catching that
        # exception.
        worker_started = threading.Event()
        worker_saw_exception = threading.Event()

        class Worker(threading.Thread):
            def run(self):
                self.id = _thread.get_ident()
                self.finished = False

                try:
                    while True:
                        worker_started.set()
                        time.sleep(0.1)
                except AsyncExc:
                    self.finished = True
                    worker_saw_exception.set()

        t = Worker()
        t.daemon = True # so if this fails, we don't hang Python at shutdown
        t.start()
        if verbose:
            print("    started worker thread")

        # Try a thread id that doesn't make sense.
        if verbose:
            print("    trying nonsensical thread id")
        result = set_async_exc(ctypes.c_long(-1), exception)
        self.assertEqual(result, 0)  # no thread states modified

        # Now raise an exception in the worker thread.
        if verbose:
            print("    waiting for worker thread to get started")
        ret = worker_started.wait()
        self.assertTrue(ret)
        if verbose:
            print("    verifying worker hasn't exited")
        self.assertTrue(not t.finished)
        if verbose:
            print("    attempting to raise asynch exception in worker")
        result = set_async_exc(ctypes.c_long(t.id), exception)
        self.assertEqual(result, 1) # one thread state modified
        if verbose:
            print("    waiting for worker to say it caught the exception")
        worker_saw_exception.wait(timeout=10)
        self.assertTrue(t.finished)
        if verbose:
            print("    all OK -- joining worker")
        if t.finished:
            t.join()
        # else the thread is still running, and we have no way to kill it

    def test_limbo_cleanup(self):
        # Issue 7481: Failure to start thread should cleanup the limbo map.
        def fail_new_thread(*args):
            raise threading.ThreadError()
        _start_new_thread = threading._start_new_thread
        threading._start_new_thread = fail_new_thread
        try:
            t = threading.Thread(target=lambda: None)
            self.assertRaises(threading.ThreadError, t.start)
            self.assertFalse(
                t in threading._limbo,
                "Failed to cleanup _limbo map on failure of Thread.start().")
        finally:
            threading._start_new_thread = _start_new_thread

    def test_finalize_runnning_thread(self):
        # Issue 1402: the PyGILState_Ensure / _Release functions may be called
        # very late on python exit: on deallocation of a running thread for
        # example.
        try:
            import ctypes
        except ImportError:
            raise unittest.SkipTest("cannot import ctypes")

        rc = subprocess.call([sys.executable, "-c", """if 1:
            import ctypes, sys, time, _thread

            # This lock is used as a simple event variable.
            ready = _thread.allocate_lock()
            ready.acquire()

            # Module globals are cleared before __del__ is run
            # So we save the functions in class dict
            class C:
                ensure = ctypes.pythonapi.PyGILState_Ensure
                release = ctypes.pythonapi.PyGILState_Release
                def __del__(self):
                    state = self.ensure()
                    self.release(state)

            def waitingThread():
                x = C()
                ready.release()
                time.sleep(100)

            _thread.start_new_thread(waitingThread, ())
            ready.acquire()  # Be sure the other thread is waiting.
            sys.exit(42)
            """])
        self.assertEqual(rc, 42)

    def test_finalize_with_trace(self):
        # Issue1733757
        # Avoid a deadlock when sys.settrace steps into threading._shutdown
        p = subprocess.Popen([sys.executable, "-c", """if 1:
            import sys, threading

            # A deadlock-killer, to prevent the
            # testsuite to hang forever
            def killer():
                import os, time
                time.sleep(2)
                print('program blocked; aborting')
                os._exit(2)
            t = threading.Thread(target=killer)
            t.daemon = True
            t.start()

            # This is the trace function
            def func(frame, event, arg):
                threading.current_thread()
                return func

            sys.settrace(func)
            """],
            stdout=subprocess.PIPE,
            stderr=subprocess.PIPE)
        self.addCleanup(p.stdout.close)
        self.addCleanup(p.stderr.close)
        stdout, stderr = p.communicate()
        rc = p.returncode
        self.assertFalse(rc == 2, "interpreted was blocked")
        self.assertTrue(rc == 0,
                        "Unexpected error: " + ascii(stderr))

    def test_join_nondaemon_on_shutdown(self):
        # Issue 1722344
        # Raising SystemExit skipped threading._shutdown
        p = subprocess.Popen([sys.executable, "-c", """if 1:
                import threading
                from time import sleep

                def child():
                    sleep(1)
                    # As a non-daemon thread we SHOULD wake up and nothing
                    # should be torn down yet
                    print("Woke up, sleep function is:", sleep)

                threading.Thread(target=child).start()
                raise SystemExit
            """],
            stdout=subprocess.PIPE,
            stderr=subprocess.PIPE)
        self.addCleanup(p.stdout.close)
        self.addCleanup(p.stderr.close)
        stdout, stderr = p.communicate()
        self.assertEqual(stdout.strip(),
            b"Woke up, sleep function is: <built-in function sleep>")
        stderr = strip_python_stderr(stderr)
        self.assertEqual(stderr, b"")

    def test_enumerate_after_join(self):
        # Try hard to trigger #1703448: a thread is still returned in
        # threading.enumerate() after it has been join()ed.
        enum = threading.enumerate
        old_interval = sys.getswitchinterval()
        try:
            for i in range(1, 100):
                sys.setswitchinterval(i * 0.0002)
                t = threading.Thread(target=lambda: None)
                t.start()
                t.join()
                l = enum()
                self.assertNotIn(t, l,
                    "#1703448 triggered after %d trials: %s" % (i, l))
        finally:
            sys.setswitchinterval(old_interval)

    def test_no_refcycle_through_target(self):
        class RunSelfFunction(object):
            def __init__(self, should_raise):
                # The links in this refcycle from Thread back to self
                # should be cleaned up when the thread completes.
                self.should_raise = should_raise
                self.thread = threading.Thread(target=self._run,
                                               args=(self,),
                                               kwargs={'yet_another':self})
                self.thread.start()

            def _run(self, other_ref, yet_another):
                if self.should_raise:
                    raise SystemExit

        cyclic_object = RunSelfFunction(should_raise=False)
        weak_cyclic_object = weakref.ref(cyclic_object)
        cyclic_object.thread.join()
        del cyclic_object
        self.assertIsNone(weak_cyclic_object(),
                         msg=('%d references still around' %
                              sys.getrefcount(weak_cyclic_object())))

        raising_cyclic_object = RunSelfFunction(should_raise=True)
        weak_raising_cyclic_object = weakref.ref(raising_cyclic_object)
        raising_cyclic_object.thread.join()
        del raising_cyclic_object
        self.assertIsNone(weak_raising_cyclic_object(),
                         msg=('%d references still around' %
                              sys.getrefcount(weak_raising_cyclic_object())))

    def test_old_threading_api(self):
        # Just a quick sanity check to make sure the old method names are
        # still present
        t = threading.Thread()
        t.isDaemon()
        t.setDaemon(True)
        t.getName()
        t.setName("name")
        t.isAlive()
        e = threading.Event()
        e.isSet()
        threading.activeCount()

    def test_repr_daemon(self):
        t = threading.Thread()
        self.assertFalse('daemon' in repr(t))
        t.daemon = True
        self.assertTrue('daemon' in repr(t))

    def test_deamon_param(self):
        t = threading.Thread()
        self.assertFalse(t.daemon)
        t = threading.Thread(daemon=False)
        self.assertFalse(t.daemon)
        t = threading.Thread(daemon=True)
        self.assertTrue(t.daemon)


class ThreadJoinOnShutdown(BaseTestCase):

    def _run_and_join(self, script):
        script = """if 1:
            import sys, os, time, threading

            # a thread, which waits for the main program to terminate
            def joiningfunc(mainthread):
                mainthread.join()
                print('end of thread')
                # stdout is fully buffered because not a tty, we have to flush
                # before exit.
                sys.stdout.flush()
        \n""" + script

        p = subprocess.Popen([sys.executable, "-c", script], stdout=subprocess.PIPE)
        rc = p.wait()
        data = p.stdout.read().decode().replace('\r', '')
        p.stdout.close()
        self.assertEqual(data, "end of main\nend of thread\n")
        self.assertFalse(rc == 2, "interpreter was blocked")
        self.assertTrue(rc == 0, "Unexpected error")

    def test_1_join_on_shutdown(self):
        # The usual case: on exit, wait for a non-daemon thread
        script = """if 1:
            import os
            t = threading.Thread(target=joiningfunc,
                                 args=(threading.current_thread(),))
            t.start()
            time.sleep(0.1)
            print('end of main')
            """
        self._run_and_join(script)


    @unittest.skipUnless(hasattr(os, 'fork'), "needs os.fork()")
    def test_2_join_in_forked_process(self):
        # Like the test above, but from a forked interpreter
        script = """if 1:
            childpid = os.fork()
            if childpid != 0:
                os.waitpid(childpid, 0)
                sys.exit(0)

            t = threading.Thread(target=joiningfunc,
                                 args=(threading.current_thread(),))
            t.start()
            print('end of main')
            """
        self._run_and_join(script)

    @unittest.skipUnless(hasattr(os, 'fork'), "needs os.fork()")
    def test_3_join_in_forked_from_thread(self):
        # Like the test above, but fork() was called from a worker thread
        # In the forked process, the main Thread object must be marked as stopped.

        # Skip platforms with known problems forking from a worker thread.
        # See http://bugs.python.org/issue3863.
        if sys.platform in ('freebsd4', 'freebsd5', 'freebsd6', 'netbsd5',
                           'os2emx'):
            raise unittest.SkipTest('due to known OS bugs on ' + sys.platform)
        script = """if 1:
            main_thread = threading.current_thread()
            def worker():
                childpid = os.fork()
                if childpid != 0:
                    os.waitpid(childpid, 0)
                    sys.exit(0)

                t = threading.Thread(target=joiningfunc,
                                     args=(main_thread,))
                print('end of main')
                t.start()
                t.join() # Should not block: main_thread is already stopped

            w = threading.Thread(target=worker)
            w.start()
            """
        self._run_and_join(script)

    def assertScriptHasOutput(self, script, expected_output):
        p = subprocess.Popen([sys.executable, "-c", script],
                             stdout=subprocess.PIPE)
        stdout, stderr = p.communicate()
        data = stdout.decode().replace('\r', '')
        self.assertEqual(p.returncode, 0, "Unexpected error")
        self.assertEqual(data, expected_output)

    @unittest.skipUnless(hasattr(os, 'fork'), "needs os.fork()")
    def test_4_joining_across_fork_in_worker_thread(self):
        # There used to be a possible deadlock when forking from a child
        # thread.  See http://bugs.python.org/issue6643.

        # Skip platforms with known problems forking from a worker thread.
        # See http://bugs.python.org/issue3863.
        if sys.platform in ('freebsd4', 'freebsd5', 'freebsd6', 'os2emx'):
            raise unittest.SkipTest('due to known OS bugs on ' + sys.platform)

        # The script takes the following steps:
        # - The main thread in the parent process starts a new thread and then
        #   tries to join it.
        # - The join operation acquires the Lock inside the thread's _block
        #   Condition.  (See threading.py:Thread.join().)
        # - We stub out the acquire method on the condition to force it to wait
        #   until the child thread forks.  (See LOCK ACQUIRED HERE)
        # - The child thread forks.  (See LOCK HELD and WORKER THREAD FORKS
        #   HERE)
        # - The main thread of the parent process enters Condition.wait(),
        #   which releases the lock on the child thread.
        # - The child process returns.  Without the necessary fix, when the
        #   main thread of the child process (which used to be the child thread
        #   in the parent process) attempts to exit, it will try to acquire the
        #   lock in the Thread._block Condition object and hang, because the
        #   lock was held across the fork.

        script = """if 1:
            import os, time, threading

            finish_join = False
            start_fork = False

            def worker():
                # Wait until this thread's lock is acquired before forking to
                # create the deadlock.
                global finish_join
                while not start_fork:
                    time.sleep(0.01)
                # LOCK HELD: Main thread holds lock across this call.
                childpid = os.fork()
                finish_join = True
                if childpid != 0:
                    # Parent process just waits for child.
                    os.waitpid(childpid, 0)
                # Child process should just return.

            w = threading.Thread(target=worker)

            # Stub out the private condition variable's lock acquire method.
            # This acquires the lock and then waits until the child has forked
            # before returning, which will release the lock soon after.  If
            # someone else tries to fix this test case by acquiring this lock
            # before forking instead of resetting it, the test case will
            # deadlock when it shouldn't.
            condition = w._block
            orig_acquire = condition.acquire
            call_count_lock = threading.Lock()
            call_count = 0
            def my_acquire():
                global call_count
                global start_fork
                orig_acquire()  # LOCK ACQUIRED HERE
                start_fork = True
                if call_count == 0:
                    while not finish_join:
                        time.sleep(0.01)  # WORKER THREAD FORKS HERE
                with call_count_lock:
                    call_count += 1
            condition.acquire = my_acquire

            w.start()
            w.join()
            print('end of main')
            """
        self.assertScriptHasOutput(script, "end of main\n")

    @unittest.skipUnless(hasattr(os, 'fork'), "needs os.fork()")
    def test_5_clear_waiter_locks_to_avoid_crash(self):
        # Check that a spawned thread that forks doesn't segfault on certain
        # platforms, namely OS X.  This used to happen if there was a waiter
        # lock in the thread's condition variable's waiters list.  Even though
        # we know the lock will be held across the fork, it is not safe to
        # release locks held across forks on all platforms, so releasing the
        # waiter lock caused a segfault on OS X.  Furthermore, since locks on
        # OS X are (as of this writing) implemented with a mutex + condition
        # variable instead of a semaphore, while we know that the Python-level
        # lock will be acquired, we can't know if the internal mutex will be
        # acquired at the time of the fork.

        # Skip platforms with known problems forking from a worker thread.
        # See http://bugs.python.org/issue3863.
        if sys.platform in ('freebsd4', 'freebsd5', 'freebsd6', 'os2emx'):
            raise unittest.SkipTest('due to known OS bugs on ' + sys.platform)
        script = """if True:
            import os, time, threading

            start_fork = False

            def worker():
                # Wait until the main thread has attempted to join this thread
                # before continuing.
                while not start_fork:
                    time.sleep(0.01)
                childpid = os.fork()
                if childpid != 0:
                    # Parent process just waits for child.
                    (cpid, rc) = os.waitpid(childpid, 0)
                    assert cpid == childpid
                    assert rc == 0
                    print('end of worker thread')
                else:
                    # Child process should just return.
                    pass

            w = threading.Thread(target=worker)

            # Stub out the private condition variable's _release_save method.
            # This releases the condition's lock and flips the global that
            # causes the worker to fork.  At this point, the problematic waiter
            # lock has been acquired once by the waiter and has been put onto
            # the waiters list.
            condition = w._block
            orig_release_save = condition._release_save
            def my_release_save():
                global start_fork
                orig_release_save()
                # Waiter lock held here, condition lock released.
                start_fork = True
            condition._release_save = my_release_save

            w.start()
            w.join()
            print('end of main thread')
            """
        output = "end of worker thread\nend of main thread\n"
        self.assertScriptHasOutput(script, output)


class ThreadingExceptionTests(BaseTestCase):
    # A RuntimeError should be raised if Thread.start() is called
    # multiple times.
    def test_start_thread_again(self):
        thread = threading.Thread()
        thread.start()
        self.assertRaises(RuntimeError, thread.start)

    def test_joining_current_thread(self):
        current_thread = threading.current_thread()
        self.assertRaises(RuntimeError, current_thread.join);

    def test_joining_inactive_thread(self):
        thread = threading.Thread()
        self.assertRaises(RuntimeError, thread.join)

    def test_daemonize_active_thread(self):
        thread = threading.Thread()
        thread.start()
        self.assertRaises(RuntimeError, setattr, thread, "daemon", True)

<<<<<<< HEAD
    def test_releasing_unacquired_lock(self):
        lock = threading.Lock()
        self.assertRaises(RuntimeError, lock.release)

=======
    def test_recursion_limit(self):
        # Issue 9670
        # test that excessive recursion within a non-main thread causes
        # an exception rather than crashing the interpreter on platforms
        # like Mac OS X or FreeBSD which have small default stack sizes
        # for threads
        script = """if True:
            import threading

            def recurse():
                return recurse()

            def outer():
                try:
                    recurse()
                except RuntimeError:
                    pass

            w = threading.Thread(target=outer)
            w.start()
            w.join()
            print('end of main thread')
            """
        expected_output = "end of main thread\n"
        p = subprocess.Popen([sys.executable, "-c", script],
                             stdout=subprocess.PIPE)
        stdout, stderr = p.communicate()
        data = stdout.decode().replace('\r', '')
        self.assertEqual(p.returncode, 0, "Unexpected error")
        self.assertEqual(data, expected_output)
>>>>>>> 15012a67

class LockTests(lock_tests.LockTests):
    locktype = staticmethod(threading.Lock)

class PyRLockTests(lock_tests.RLockTests):
    locktype = staticmethod(threading._PyRLock)

class CRLockTests(lock_tests.RLockTests):
    locktype = staticmethod(threading._CRLock)

class EventTests(lock_tests.EventTests):
    eventtype = staticmethod(threading.Event)

class ConditionAsRLockTests(lock_tests.RLockTests):
    # An Condition uses an RLock by default and exports its API.
    locktype = staticmethod(threading.Condition)

class ConditionTests(lock_tests.ConditionTests):
    condtype = staticmethod(threading.Condition)

class SemaphoreTests(lock_tests.SemaphoreTests):
    semtype = staticmethod(threading.Semaphore)

class BoundedSemaphoreTests(lock_tests.BoundedSemaphoreTests):
    semtype = staticmethod(threading.BoundedSemaphore)

class BarrierTests(lock_tests.BarrierTests):
    barriertype = staticmethod(threading.Barrier)

def test_main():
    test.support.run_unittest(LockTests, PyRLockTests, CRLockTests, EventTests,
                              ConditionAsRLockTests, ConditionTests,
                              SemaphoreTests, BoundedSemaphoreTests,
                              ThreadTests,
                              ThreadJoinOnShutdown,
                              ThreadingExceptionTests,
                              BarrierTests
                              )

if __name__ == "__main__":
    test_main()<|MERGE_RESOLUTION|>--- conflicted
+++ resolved
@@ -685,12 +685,10 @@
         thread.start()
         self.assertRaises(RuntimeError, setattr, thread, "daemon", True)
 
-<<<<<<< HEAD
     def test_releasing_unacquired_lock(self):
         lock = threading.Lock()
         self.assertRaises(RuntimeError, lock.release)
 
-=======
     def test_recursion_limit(self):
         # Issue 9670
         # test that excessive recursion within a non-main thread causes
@@ -721,7 +719,6 @@
         data = stdout.decode().replace('\r', '')
         self.assertEqual(p.returncode, 0, "Unexpected error")
         self.assertEqual(data, expected_output)
->>>>>>> 15012a67
 
 class LockTests(lock_tests.LockTests):
     locktype = staticmethod(threading.Lock)
