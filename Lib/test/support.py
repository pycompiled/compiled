"""Supporting definitions for the Python regression tests."""

if __name__ != 'test.support':
    raise ImportError('support must be imported from the test package')

import contextlib
import errno
import functools
import gc
import socket
import sys
import os
import platform
import shutil
import warnings
import unittest
import importlib
import collections.abc
import re
import subprocess
import imp
import time
import sysconfig
import fnmatch
import logging.handlers
import struct

try:
    import _thread, threading
except ImportError:
    _thread = None
    threading = None
try:
    import multiprocessing.process
except ImportError:
    multiprocessing = None

try:
    import zlib
except ImportError:
    zlib = None

__all__ = [
    "Error", "TestFailed", "ResourceDenied", "import_module",
    "verbose", "use_resources", "max_memuse", "record_original_stdout",
    "get_original_stdout", "unload", "unlink", "rmtree", "forget",
    "is_resource_enabled", "requires", "requires_freebsd_version",
    "requires_linux_version", "requires_mac_ver", "find_unused_port", "bind_port",
    "IPV6_ENABLED", "is_jython", "TESTFN", "HOST", "SAVEDCWD", "temp_cwd",
    "findfile", "create_empty_file", "sortdict", "check_syntax_error", "open_urlresource",
    "check_warnings", "CleanImport", "EnvironmentVarGuard", "TransientResource",
    "captured_stdout", "captured_stdin", "captured_stderr", "time_out",
    "socket_peer_reset", "ioerror_peer_reset", "run_with_locale", 'temp_umask',
    "transient_internet", "set_memlimit", "bigmemtest", "bigaddrspacetest",
    "BasicTestRunner", "run_unittest", "run_doctest", "threading_setup",
    "threading_cleanup", "reap_children", "cpython_only", "check_impl_detail",
    "get_attribute", "swap_item", "swap_attr", "requires_IEEE_754",
    "TestHandler", "Matcher", "can_symlink", "skip_unless_symlink",
<<<<<<< HEAD
    "import_fresh_module", "requires_zlib", "PIPE_MAX_SIZE", "failfast",
    "anticipate_failure"
=======
    "import_fresh_module", "failfast", "run_with_tz"
>>>>>>> 2420d831
    ]

class Error(Exception):
    """Base class for regression test exceptions."""

class TestFailed(Error):
    """Test failed."""

class ResourceDenied(unittest.SkipTest):
    """Test skipped because it requested a disallowed resource.

    This is raised when a test calls requires() for a resource that
    has not be enabled.  It is used to distinguish between expected
    and unexpected skips.
    """

@contextlib.contextmanager
def _ignore_deprecated_imports(ignore=True):
    """Context manager to suppress package and module deprecation
    warnings when importing them.

    If ignore is False, this context manager has no effect."""
    if ignore:
        with warnings.catch_warnings():
            warnings.filterwarnings("ignore", ".+ (module|package)",
                                    DeprecationWarning)
            yield
    else:
        yield


def import_module(name, deprecated=False):
    """Import and return the module to be tested, raising SkipTest if
    it is not available.

    If deprecated is True, any module or package deprecation messages
    will be suppressed."""
    with _ignore_deprecated_imports(deprecated):
        try:
            return importlib.import_module(name)
        except ImportError as msg:
            raise unittest.SkipTest(str(msg))


def _save_and_remove_module(name, orig_modules):
    """Helper function to save and remove a module from sys.modules

       Raise ImportError if the module can't be imported."""
    # try to import the module and raise an error if it can't be imported
    if name not in sys.modules:
        __import__(name)
        del sys.modules[name]
    for modname in list(sys.modules):
        if modname == name or modname.startswith(name + '.'):
            orig_modules[modname] = sys.modules[modname]
            del sys.modules[modname]

def _save_and_block_module(name, orig_modules):
    """Helper function to save and block a module in sys.modules

       Return True if the module was in sys.modules, False otherwise."""
    saved = True
    try:
        orig_modules[name] = sys.modules[name]
    except KeyError:
        saved = False
    sys.modules[name] = None
    return saved


def anticipate_failure(condition):
    """Decorator to mark a test that is known to be broken in some cases

       Any use of this decorator should have a comment identifying the
       associated tracker issue.
    """
    if condition:
        return unittest.expectedFailure
    return lambda f: f


def import_fresh_module(name, fresh=(), blocked=(), deprecated=False):
    """Imports and returns a module, deliberately bypassing the sys.modules cache
    and importing a fresh copy of the module. Once the import is complete,
    the sys.modules cache is restored to its original state.

    Modules named in fresh are also imported anew if needed by the import.
    If one of these modules can't be imported, None is returned.

    Importing of modules named in blocked is prevented while the fresh import
    takes place.

    If deprecated is True, any module or package deprecation messages
    will be suppressed."""
    # NOTE: test_heapq, test_json and test_warnings include extra sanity checks
    # to make sure that this utility function is working as expected
    with _ignore_deprecated_imports(deprecated):
        # Keep track of modules saved for later restoration as well
        # as those which just need a blocking entry removed
        orig_modules = {}
        names_to_remove = []
        _save_and_remove_module(name, orig_modules)
        try:
            for fresh_name in fresh:
                _save_and_remove_module(fresh_name, orig_modules)
            for blocked_name in blocked:
                if not _save_and_block_module(blocked_name, orig_modules):
                    names_to_remove.append(blocked_name)
            fresh_module = importlib.import_module(name)
        except ImportError:
            fresh_module = None
        finally:
            for orig_name, module in orig_modules.items():
                sys.modules[orig_name] = module
            for name_to_remove in names_to_remove:
                del sys.modules[name_to_remove]
        return fresh_module


def get_attribute(obj, name):
    """Get an attribute, raising SkipTest if AttributeError is raised."""
    try:
        attribute = getattr(obj, name)
    except AttributeError:
        raise unittest.SkipTest("object %r has no attribute %r" % (obj, name))
    else:
        return attribute

verbose = 1              # Flag set to 0 by regrtest.py
use_resources = None     # Flag set to [] by regrtest.py
max_memuse = 0           # Disable bigmem tests (they will still be run with
                         # small sizes, to make sure they work.)
real_max_memuse = 0
failfast = False
match_tests = None

# _original_stdout is meant to hold stdout at the time regrtest began.
# This may be "the real" stdout, or IDLE's emulation of stdout, or whatever.
# The point is to have some flavor of stdout the user can actually see.
_original_stdout = None
def record_original_stdout(stdout):
    global _original_stdout
    _original_stdout = stdout

def get_original_stdout():
    return _original_stdout or sys.stdout

def unload(name):
    try:
        del sys.modules[name]
    except KeyError:
        pass

def unlink(filename):
    try:
        os.unlink(filename)
    except OSError as error:
        # The filename need not exist.
        if error.errno not in (errno.ENOENT, errno.ENOTDIR):
            raise

def rmtree(path):
    try:
        shutil.rmtree(path)
    except OSError as error:
        if error.errno != errno.ENOENT:
            raise

def make_legacy_pyc(source):
    """Move a PEP 3147 pyc/pyo file to its legacy pyc/pyo location.

    The choice of .pyc or .pyo extension is done based on the __debug__ flag
    value.

    :param source: The file system path to the source file.  The source file
        does not need to exist, however the PEP 3147 pyc file must exist.
    :return: The file system path to the legacy pyc file.
    """
    pyc_file = imp.cache_from_source(source)
    up_one = os.path.dirname(os.path.abspath(source))
    legacy_pyc = os.path.join(up_one, source + ('c' if __debug__ else 'o'))
    os.rename(pyc_file, legacy_pyc)
    return legacy_pyc

def forget(modname):
    """'Forget' a module was ever imported.

    This removes the module from sys.modules and deletes any PEP 3147 or
    legacy .pyc and .pyo files.
    """
    unload(modname)
    for dirname in sys.path:
        source = os.path.join(dirname, modname + '.py')
        # It doesn't matter if they exist or not, unlink all possible
        # combinations of PEP 3147 and legacy pyc and pyo files.
        unlink(source + 'c')
        unlink(source + 'o')
        unlink(imp.cache_from_source(source, debug_override=True))
        unlink(imp.cache_from_source(source, debug_override=False))

# On some platforms, should not run gui test even if it is allowed
# in `use_resources'.
if sys.platform.startswith('win'):
    import ctypes
    import ctypes.wintypes
    def _is_gui_available():
        UOI_FLAGS = 1
        WSF_VISIBLE = 0x0001
        class USEROBJECTFLAGS(ctypes.Structure):
            _fields_ = [("fInherit", ctypes.wintypes.BOOL),
                        ("fReserved", ctypes.wintypes.BOOL),
                        ("dwFlags", ctypes.wintypes.DWORD)]
        dll = ctypes.windll.user32
        h = dll.GetProcessWindowStation()
        if not h:
            raise ctypes.WinError()
        uof = USEROBJECTFLAGS()
        needed = ctypes.wintypes.DWORD()
        res = dll.GetUserObjectInformationW(h,
            UOI_FLAGS,
            ctypes.byref(uof),
            ctypes.sizeof(uof),
            ctypes.byref(needed))
        if not res:
            raise ctypes.WinError()
        return bool(uof.dwFlags & WSF_VISIBLE)
else:
    def _is_gui_available():
        return True

def is_resource_enabled(resource):
    """Test whether a resource is enabled.  Known resources are set by
    regrtest.py."""
    return use_resources is not None and resource in use_resources

def requires(resource, msg=None):
    """Raise ResourceDenied if the specified resource is not available.

    If the caller's module is __main__ then automatically return True.  The
    possibility of False being returned occurs when regrtest.py is
    executing.
    """
    if resource == 'gui' and not _is_gui_available():
        raise unittest.SkipTest("Cannot use the 'gui' resource")
    # see if the caller's module is __main__ - if so, treat as if
    # the resource was set
    if sys._getframe(1).f_globals.get("__name__") == "__main__":
        return
    if not is_resource_enabled(resource):
        if msg is None:
            msg = "Use of the %r resource not enabled" % resource
        raise ResourceDenied(msg)

def _requires_unix_version(sysname, min_version):
    """Decorator raising SkipTest if the OS is `sysname` and the version is less
    than `min_version`.

    For example, @_requires_unix_version('FreeBSD', (7, 2)) raises SkipTest if
    the FreeBSD version is less than 7.2.
    """
    def decorator(func):
        @functools.wraps(func)
        def wrapper(*args, **kw):
            if platform.system() == sysname:
                version_txt = platform.release().split('-', 1)[0]
                try:
                    version = tuple(map(int, version_txt.split('.')))
                except ValueError:
                    pass
                else:
                    if version < min_version:
                        min_version_txt = '.'.join(map(str, min_version))
                        raise unittest.SkipTest(
                            "%s version %s or higher required, not %s"
                            % (sysname, min_version_txt, version_txt))
        return wrapper
    return decorator

def requires_freebsd_version(*min_version):
    """Decorator raising SkipTest if the OS is FreeBSD and the FreeBSD version is
    less than `min_version`.

    For example, @requires_freebsd_version(7, 2) raises SkipTest if the FreeBSD
    version is less than 7.2.
    """
    return _requires_unix_version('FreeBSD', min_version)

def requires_linux_version(*min_version):
    """Decorator raising SkipTest if the OS is Linux and the Linux version is
    less than `min_version`.

    For example, @requires_linux_version(2, 6, 32) raises SkipTest if the Linux
    version is less than 2.6.32.
    """
    return _requires_unix_version('Linux', min_version)

def requires_mac_ver(*min_version):
    """Decorator raising SkipTest if the OS is Mac OS X and the OS X
    version if less than min_version.

    For example, @requires_mac_ver(10, 5) raises SkipTest if the OS X version
    is lesser than 10.5.
    """
    def decorator(func):
        @functools.wraps(func)
        def wrapper(*args, **kw):
            if sys.platform == 'darwin':
                version_txt = platform.mac_ver()[0]
                try:
                    version = tuple(map(int, version_txt.split('.')))
                except ValueError:
                    pass
                else:
                    if version < min_version:
                        min_version_txt = '.'.join(map(str, min_version))
                        raise unittest.SkipTest(
                            "Mac OS X %s or higher required, not %s"
                            % (min_version_txt, version_txt))
            return func(*args, **kw)
        wrapper.min_version = min_version
        return wrapper
    return decorator


HOST = 'localhost'

def find_unused_port(family=socket.AF_INET, socktype=socket.SOCK_STREAM):
    """Returns an unused port that should be suitable for binding.  This is
    achieved by creating a temporary socket with the same family and type as
    the 'sock' parameter (default is AF_INET, SOCK_STREAM), and binding it to
    the specified host address (defaults to 0.0.0.0) with the port set to 0,
    eliciting an unused ephemeral port from the OS.  The temporary socket is
    then closed and deleted, and the ephemeral port is returned.

    Either this method or bind_port() should be used for any tests where a
    server socket needs to be bound to a particular port for the duration of
    the test.  Which one to use depends on whether the calling code is creating
    a python socket, or if an unused port needs to be provided in a constructor
    or passed to an external program (i.e. the -accept argument to openssl's
    s_server mode).  Always prefer bind_port() over find_unused_port() where
    possible.  Hard coded ports should *NEVER* be used.  As soon as a server
    socket is bound to a hard coded port, the ability to run multiple instances
    of the test simultaneously on the same host is compromised, which makes the
    test a ticking time bomb in a buildbot environment. On Unix buildbots, this
    may simply manifest as a failed test, which can be recovered from without
    intervention in most cases, but on Windows, the entire python process can
    completely and utterly wedge, requiring someone to log in to the buildbot
    and manually kill the affected process.

    (This is easy to reproduce on Windows, unfortunately, and can be traced to
    the SO_REUSEADDR socket option having different semantics on Windows versus
    Unix/Linux.  On Unix, you can't have two AF_INET SOCK_STREAM sockets bind,
    listen and then accept connections on identical host/ports.  An EADDRINUSE
    socket.error will be raised at some point (depending on the platform and
    the order bind and listen were called on each socket).

    However, on Windows, if SO_REUSEADDR is set on the sockets, no EADDRINUSE
    will ever be raised when attempting to bind two identical host/ports. When
    accept() is called on each socket, the second caller's process will steal
    the port from the first caller, leaving them both in an awkwardly wedged
    state where they'll no longer respond to any signals or graceful kills, and
    must be forcibly killed via OpenProcess()/TerminateProcess().

    The solution on Windows is to use the SO_EXCLUSIVEADDRUSE socket option
    instead of SO_REUSEADDR, which effectively affords the same semantics as
    SO_REUSEADDR on Unix.  Given the propensity of Unix developers in the Open
    Source world compared to Windows ones, this is a common mistake.  A quick
    look over OpenSSL's 0.9.8g source shows that they use SO_REUSEADDR when
    openssl.exe is called with the 's_server' option, for example. See
    http://bugs.python.org/issue2550 for more info.  The following site also
    has a very thorough description about the implications of both REUSEADDR
    and EXCLUSIVEADDRUSE on Windows:
    http://msdn2.microsoft.com/en-us/library/ms740621(VS.85).aspx)

    XXX: although this approach is a vast improvement on previous attempts to
    elicit unused ports, it rests heavily on the assumption that the ephemeral
    port returned to us by the OS won't immediately be dished back out to some
    other process when we close and delete our temporary socket but before our
    calling code has a chance to bind the returned port.  We can deal with this
    issue if/when we come across it.
    """

    tempsock = socket.socket(family, socktype)
    port = bind_port(tempsock)
    tempsock.close()
    del tempsock
    return port

def bind_port(sock, host=HOST):
    """Bind the socket to a free port and return the port number.  Relies on
    ephemeral ports in order to ensure we are using an unbound port.  This is
    important as many tests may be running simultaneously, especially in a
    buildbot environment.  This method raises an exception if the sock.family
    is AF_INET and sock.type is SOCK_STREAM, *and* the socket has SO_REUSEADDR
    or SO_REUSEPORT set on it.  Tests should *never* set these socket options
    for TCP/IP sockets.  The only case for setting these options is testing
    multicasting via multiple UDP sockets.

    Additionally, if the SO_EXCLUSIVEADDRUSE socket option is available (i.e.
    on Windows), it will be set on the socket.  This will prevent anyone else
    from bind()'ing to our host/port for the duration of the test.
    """

    if sock.family == socket.AF_INET and sock.type == socket.SOCK_STREAM:
        if hasattr(socket, 'SO_REUSEADDR'):
            if sock.getsockopt(socket.SOL_SOCKET, socket.SO_REUSEADDR) == 1:
                raise TestFailed("tests should never set the SO_REUSEADDR "   \
                                 "socket option on TCP/IP sockets!")
        if hasattr(socket, 'SO_REUSEPORT'):
            if sock.getsockopt(socket.SOL_SOCKET, socket.SO_REUSEPORT) == 1:
                raise TestFailed("tests should never set the SO_REUSEPORT "   \
                                 "socket option on TCP/IP sockets!")
        if hasattr(socket, 'SO_EXCLUSIVEADDRUSE'):
            sock.setsockopt(socket.SOL_SOCKET, socket.SO_EXCLUSIVEADDRUSE, 1)

    sock.bind((host, 0))
    port = sock.getsockname()[1]
    return port

def _is_ipv6_enabled():
    """Check whether IPv6 is enabled on this host."""
    if socket.has_ipv6:
        try:
            sock = socket.socket(socket.AF_INET6, socket.SOCK_STREAM)
            sock.bind(('::1', 0))
        except (socket.error, socket.gaierror):
            pass
        else:
            sock.close()
            return True
    return False

IPV6_ENABLED = _is_ipv6_enabled()


# A constant likely larger than the underlying OS pipe buffer size.
# Windows limit seems to be around 512B, and most Unix kernels have a 64K pipe
# buffer size: take 1M to be sure.
PIPE_MAX_SIZE = 1024 * 1024


# decorator for skipping tests on non-IEEE 754 platforms
requires_IEEE_754 = unittest.skipUnless(
    float.__getformat__("double").startswith("IEEE"),
    "test requires IEEE 754 doubles")

requires_zlib = unittest.skipUnless(zlib, 'requires zlib')

is_jython = sys.platform.startswith('java')

# Filename used for testing
if os.name == 'java':
    # Jython disallows @ in module names
    TESTFN = '$test'
else:
    TESTFN = '@test'

# Disambiguate TESTFN for parallel testing, while letting it remain a valid
# module name.
TESTFN = "{}_{}_tmp".format(TESTFN, os.getpid())


# TESTFN_UNICODE is a non-ascii filename
TESTFN_UNICODE = TESTFN + "-\xe0\xf2\u0258\u0141\u011f"
if sys.platform == 'darwin':
    # In Mac OS X's VFS API file names are, by definition, canonically
    # decomposed Unicode, encoded using UTF-8. See QA1173:
    # http://developer.apple.com/mac/library/qa/qa2001/qa1173.html
    import unicodedata
    TESTFN_UNICODE = unicodedata.normalize('NFD', TESTFN_UNICODE)
TESTFN_ENCODING = sys.getfilesystemencoding()

# TESTFN_UNENCODABLE is a filename (str type) that should *not* be able to be
# encoded by the filesystem encoding (in strict mode). It can be None if we
# cannot generate such filename.
TESTFN_UNENCODABLE = None
if os.name in ('nt', 'ce'):
    # skip win32s (0) or Windows 9x/ME (1)
    if sys.getwindowsversion().platform >= 2:
        # Different kinds of characters from various languages to minimize the
        # probability that the whole name is encodable to MBCS (issue #9819)
        TESTFN_UNENCODABLE = TESTFN + "-\u5171\u0141\u2661\u0363\uDC80"
        try:
            TESTFN_UNENCODABLE.encode(TESTFN_ENCODING)
        except UnicodeEncodeError:
            pass
        else:
            print('WARNING: The filename %r CAN be encoded by the filesystem encoding (%s). '
                  'Unicode filename tests may not be effective'
                  % (TESTFN_UNENCODABLE, TESTFN_ENCODING))
            TESTFN_UNENCODABLE = None
# Mac OS X denies unencodable filenames (invalid utf-8)
elif sys.platform != 'darwin':
    try:
        # ascii and utf-8 cannot encode the byte 0xff
        b'\xff'.decode(TESTFN_ENCODING)
    except UnicodeDecodeError:
        # 0xff will be encoded using the surrogate character u+DCFF
        TESTFN_UNENCODABLE = TESTFN \
            + b'-\xff'.decode(TESTFN_ENCODING, 'surrogateescape')
    else:
        # File system encoding (eg. ISO-8859-* encodings) can encode
        # the byte 0xff. Skip some unicode filename tests.
        pass

# Save the initial cwd
SAVEDCWD = os.getcwd()

@contextlib.contextmanager
def temp_cwd(name='tempcwd', quiet=False, path=None):
    """
    Context manager that temporarily changes the CWD.

    An existing path may be provided as *path*, in which case this
    function makes no changes to the file system.

    Otherwise, the new CWD is created in the current directory and it's
    named *name*. If *quiet* is False (default) and it's not possible to
    create or change the CWD, an error is raised.  If it's True, only a
    warning is raised and the original CWD is used.
    """
    saved_dir = os.getcwd()
    is_temporary = False
    if path is None:
        path = name
        try:
            os.mkdir(name)
            is_temporary = True
        except OSError:
            if not quiet:
                raise
            warnings.warn('tests may fail, unable to create temp CWD ' + name,
                          RuntimeWarning, stacklevel=3)
    try:
        os.chdir(path)
    except OSError:
        if not quiet:
            raise
        warnings.warn('tests may fail, unable to change the CWD to ' + name,
                      RuntimeWarning, stacklevel=3)
    try:
        yield os.getcwd()
    finally:
        os.chdir(saved_dir)
        if is_temporary:
            rmtree(name)


if hasattr(os, "umask"):
    @contextlib.contextmanager
    def temp_umask(umask):
        """Context manager that temporarily sets the process umask."""
        oldmask = os.umask(umask)
        try:
            yield
        finally:
            os.umask(oldmask)


def findfile(file, here=__file__, subdir=None):
    """Try to find a file on sys.path and the working directory.  If it is not
    found the argument passed to the function is returned (this does not
    necessarily signal failure; could still be the legitimate path)."""
    if os.path.isabs(file):
        return file
    if subdir is not None:
        file = os.path.join(subdir, file)
    path = sys.path
    path = [os.path.dirname(here)] + path
    for dn in path:
        fn = os.path.join(dn, file)
        if os.path.exists(fn): return fn
    return file

def create_empty_file(filename):
    """Create an empty file. If the file already exists, truncate it."""
    fd = os.open(filename, os.O_WRONLY | os.O_CREAT | os.O_TRUNC)
    os.close(fd)

def sortdict(dict):
    "Like repr(dict), but in sorted order."
    items = sorted(dict.items())
    reprpairs = ["%r: %r" % pair for pair in items]
    withcommas = ", ".join(reprpairs)
    return "{%s}" % withcommas

def make_bad_fd():
    """
    Create an invalid file descriptor by opening and closing a file and return
    its fd.
    """
    file = open(TESTFN, "wb")
    try:
        return file.fileno()
    finally:
        file.close()
        unlink(TESTFN)

def check_syntax_error(testcase, statement):
    testcase.assertRaises(SyntaxError, compile, statement,
                          '<test string>', 'exec')

def open_urlresource(url, *args, **kw):
    import urllib.request, urllib.parse

    check = kw.pop('check', None)

    filename = urllib.parse.urlparse(url)[2].split('/')[-1] # '/': it's URL!

    fn = os.path.join(os.path.dirname(__file__), "data", filename)

    def check_valid_file(fn):
        f = open(fn, *args, **kw)
        if check is None:
            return f
        elif check(f):
            f.seek(0)
            return f
        f.close()

    if os.path.exists(fn):
        f = check_valid_file(fn)
        if f is not None:
            return f
        unlink(fn)

    # Verify the requirement before downloading the file
    requires('urlfetch')

    print('\tfetching %s ...' % url, file=get_original_stdout())
    f = urllib.request.urlopen(url, timeout=15)
    try:
        with open(fn, "wb") as out:
            s = f.read()
            while s:
                out.write(s)
                s = f.read()
    finally:
        f.close()

    f = check_valid_file(fn)
    if f is not None:
        return f
    raise TestFailed('invalid resource %r' % fn)


class WarningsRecorder(object):
    """Convenience wrapper for the warnings list returned on
       entry to the warnings.catch_warnings() context manager.
    """
    def __init__(self, warnings_list):
        self._warnings = warnings_list
        self._last = 0

    def __getattr__(self, attr):
        if len(self._warnings) > self._last:
            return getattr(self._warnings[-1], attr)
        elif attr in warnings.WarningMessage._WARNING_DETAILS:
            return None
        raise AttributeError("%r has no attribute %r" % (self, attr))

    @property
    def warnings(self):
        return self._warnings[self._last:]

    def reset(self):
        self._last = len(self._warnings)


def _filterwarnings(filters, quiet=False):
    """Catch the warnings, then check if all the expected
    warnings have been raised and re-raise unexpected warnings.
    If 'quiet' is True, only re-raise the unexpected warnings.
    """
    # Clear the warning registry of the calling module
    # in order to re-raise the warnings.
    frame = sys._getframe(2)
    registry = frame.f_globals.get('__warningregistry__')
    if registry:
        registry.clear()
    with warnings.catch_warnings(record=True) as w:
        # Set filter "always" to record all warnings.  Because
        # test_warnings swap the module, we need to look up in
        # the sys.modules dictionary.
        sys.modules['warnings'].simplefilter("always")
        yield WarningsRecorder(w)
    # Filter the recorded warnings
    reraise = list(w)
    missing = []
    for msg, cat in filters:
        seen = False
        for w in reraise[:]:
            warning = w.message
            # Filter out the matching messages
            if (re.match(msg, str(warning), re.I) and
                issubclass(warning.__class__, cat)):
                seen = True
                reraise.remove(w)
        if not seen and not quiet:
            # This filter caught nothing
            missing.append((msg, cat.__name__))
    if reraise:
        raise AssertionError("unhandled warning %s" % reraise[0])
    if missing:
        raise AssertionError("filter (%r, %s) did not catch any warning" %
                             missing[0])


@contextlib.contextmanager
def check_warnings(*filters, **kwargs):
    """Context manager to silence warnings.

    Accept 2-tuples as positional arguments:
        ("message regexp", WarningCategory)

    Optional argument:
     - if 'quiet' is True, it does not fail if a filter catches nothing
        (default True without argument,
         default False if some filters are defined)

    Without argument, it defaults to:
        check_warnings(("", Warning), quiet=True)
    """
    quiet = kwargs.get('quiet')
    if not filters:
        filters = (("", Warning),)
        # Preserve backward compatibility
        if quiet is None:
            quiet = True
    return _filterwarnings(filters, quiet)


class CleanImport(object):
    """Context manager to force import to return a new module reference.

    This is useful for testing module-level behaviours, such as
    the emission of a DeprecationWarning on import.

    Use like this:

        with CleanImport("foo"):
            importlib.import_module("foo") # new reference
    """

    def __init__(self, *module_names):
        self.original_modules = sys.modules.copy()
        for module_name in module_names:
            if module_name in sys.modules:
                module = sys.modules[module_name]
                # It is possible that module_name is just an alias for
                # another module (e.g. stub for modules renamed in 3.x).
                # In that case, we also need delete the real module to clear
                # the import cache.
                if module.__name__ != module_name:
                    del sys.modules[module.__name__]
                del sys.modules[module_name]

    def __enter__(self):
        return self

    def __exit__(self, *ignore_exc):
        sys.modules.update(self.original_modules)


class EnvironmentVarGuard(collections.abc.MutableMapping):

    """Class to help protect the environment variable properly.  Can be used as
    a context manager."""

    def __init__(self):
        self._environ = os.environ
        self._changed = {}

    def __getitem__(self, envvar):
        return self._environ[envvar]

    def __setitem__(self, envvar, value):
        # Remember the initial value on the first access
        if envvar not in self._changed:
            self._changed[envvar] = self._environ.get(envvar)
        self._environ[envvar] = value

    def __delitem__(self, envvar):
        # Remember the initial value on the first access
        if envvar not in self._changed:
            self._changed[envvar] = self._environ.get(envvar)
        if envvar in self._environ:
            del self._environ[envvar]

    def keys(self):
        return self._environ.keys()

    def __iter__(self):
        return iter(self._environ)

    def __len__(self):
        return len(self._environ)

    def set(self, envvar, value):
        self[envvar] = value

    def unset(self, envvar):
        del self[envvar]

    def __enter__(self):
        return self

    def __exit__(self, *ignore_exc):
        for (k, v) in self._changed.items():
            if v is None:
                if k in self._environ:
                    del self._environ[k]
            else:
                self._environ[k] = v
        os.environ = self._environ


class DirsOnSysPath(object):
    """Context manager to temporarily add directories to sys.path.

    This makes a copy of sys.path, appends any directories given
    as positional arguments, then reverts sys.path to the copied
    settings when the context ends.

    Note that *all* sys.path modifications in the body of the
    context manager, including replacement of the object,
    will be reverted at the end of the block.
    """

    def __init__(self, *paths):
        self.original_value = sys.path[:]
        self.original_object = sys.path
        sys.path.extend(paths)

    def __enter__(self):
        return self

    def __exit__(self, *ignore_exc):
        sys.path = self.original_object
        sys.path[:] = self.original_value


class TransientResource(object):

    """Raise ResourceDenied if an exception is raised while the context manager
    is in effect that matches the specified exception and attributes."""

    def __init__(self, exc, **kwargs):
        self.exc = exc
        self.attrs = kwargs

    def __enter__(self):
        return self

    def __exit__(self, type_=None, value=None, traceback=None):
        """If type_ is a subclass of self.exc and value has attributes matching
        self.attrs, raise ResourceDenied.  Otherwise let the exception
        propagate (if any)."""
        if type_ is not None and issubclass(self.exc, type_):
            for attr, attr_value in self.attrs.items():
                if not hasattr(value, attr):
                    break
                if getattr(value, attr) != attr_value:
                    break
            else:
                raise ResourceDenied("an optional resource is not available")

# Context managers that raise ResourceDenied when various issues
# with the Internet connection manifest themselves as exceptions.
# XXX deprecate these and use transient_internet() instead
time_out = TransientResource(IOError, errno=errno.ETIMEDOUT)
socket_peer_reset = TransientResource(socket.error, errno=errno.ECONNRESET)
ioerror_peer_reset = TransientResource(IOError, errno=errno.ECONNRESET)


@contextlib.contextmanager
def transient_internet(resource_name, *, timeout=30.0, errnos=()):
    """Return a context manager that raises ResourceDenied when various issues
    with the Internet connection manifest themselves as exceptions."""
    default_errnos = [
        ('ECONNREFUSED', 111),
        ('ECONNRESET', 104),
        ('EHOSTUNREACH', 113),
        ('ENETUNREACH', 101),
        ('ETIMEDOUT', 110),
    ]
    default_gai_errnos = [
        ('EAI_AGAIN', -3),
        ('EAI_FAIL', -4),
        ('EAI_NONAME', -2),
        ('EAI_NODATA', -5),
        # Encountered when trying to resolve IPv6-only hostnames
        ('WSANO_DATA', 11004),
    ]

    denied = ResourceDenied("Resource %r is not available" % resource_name)
    captured_errnos = errnos
    gai_errnos = []
    if not captured_errnos:
        captured_errnos = [getattr(errno, name, num)
                           for (name, num) in default_errnos]
        gai_errnos = [getattr(socket, name, num)
                      for (name, num) in default_gai_errnos]

    def filter_error(err):
        n = getattr(err, 'errno', None)
        if (isinstance(err, socket.timeout) or
            (isinstance(err, socket.gaierror) and n in gai_errnos) or
            n in captured_errnos):
            if not verbose:
                sys.stderr.write(denied.args[0] + "\n")
            raise denied from err

    old_timeout = socket.getdefaulttimeout()
    try:
        if timeout is not None:
            socket.setdefaulttimeout(timeout)
        yield
    except IOError as err:
        # urllib can wrap original socket errors multiple times (!), we must
        # unwrap to get at the original error.
        while True:
            a = err.args
            if len(a) >= 1 and isinstance(a[0], IOError):
                err = a[0]
            # The error can also be wrapped as args[1]:
            #    except socket.error as msg:
            #        raise IOError('socket error', msg).with_traceback(sys.exc_info()[2])
            elif len(a) >= 2 and isinstance(a[1], IOError):
                err = a[1]
            else:
                break
        filter_error(err)
        raise
    # XXX should we catch generic exceptions and look for their
    # __cause__ or __context__?
    finally:
        socket.setdefaulttimeout(old_timeout)


@contextlib.contextmanager
def captured_output(stream_name):
    """Return a context manager used by captured_stdout/stdin/stderr
    that temporarily replaces the sys stream *stream_name* with a StringIO."""
    import io
    orig_stdout = getattr(sys, stream_name)
    setattr(sys, stream_name, io.StringIO())
    try:
        yield getattr(sys, stream_name)
    finally:
        setattr(sys, stream_name, orig_stdout)

def captured_stdout():
    """Capture the output of sys.stdout:

       with captured_stdout() as s:
           print("hello")
       self.assertEqual(s.getvalue(), "hello")
    """
    return captured_output("stdout")

def captured_stderr():
    return captured_output("stderr")

def captured_stdin():
    return captured_output("stdin")


def gc_collect():
    """Force as many objects as possible to be collected.

    In non-CPython implementations of Python, this is needed because timely
    deallocation is not guaranteed by the garbage collector.  (Even in CPython
    this can be the case in case of reference cycles.)  This means that __del__
    methods may be called later than expected and weakrefs may remain alive for
    longer than expected.  This function tries its best to force all garbage
    objects to disappear.
    """
    gc.collect()
    if is_jython:
        time.sleep(0.1)
    gc.collect()
    gc.collect()

@contextlib.contextmanager
def disable_gc():
    have_gc = gc.isenabled()
    gc.disable()
    try:
        yield
    finally:
        if have_gc:
            gc.enable()


def python_is_optimized():
    """Find if Python was built with optimizations."""
    cflags = sysconfig.get_config_var('PY_CFLAGS') or ''
    final_opt = ""
    for opt in cflags.split():
        if opt.startswith('-O'):
            final_opt = opt
    return final_opt != '' and final_opt != '-O0'


#=======================================================================
# Decorator for running a function in a different locale, correctly resetting
# it afterwards.

def run_with_locale(catstr, *locales):
    def decorator(func):
        def inner(*args, **kwds):
            try:
                import locale
                category = getattr(locale, catstr)
                orig_locale = locale.setlocale(category)
            except AttributeError:
                # if the test author gives us an invalid category string
                raise
            except:
                # cannot retrieve original locale, so do nothing
                locale = orig_locale = None
            else:
                for loc in locales:
                    try:
                        locale.setlocale(category, loc)
                        break
                    except:
                        pass

            # now run the function, resetting the locale on exceptions
            try:
                return func(*args, **kwds)
            finally:
                if locale and orig_locale:
                    locale.setlocale(category, orig_locale)
        inner.__name__ = func.__name__
        inner.__doc__ = func.__doc__
        return inner
    return decorator

#=======================================================================
# Decorator for running a function in a specific timezone, correctly
# resetting it afterwards.

def run_with_tz(tz):
    def decorator(func):
        def inner(*args, **kwds):
            if 'TZ' in os.environ:
                orig_tz = os.environ['TZ']
            else:
                orig_tz = None
            os.environ['TZ'] = tz
            time.tzset()

            # now run the function, resetting the tz on exceptions
            try:
                return func(*args, **kwds)
            finally:
                if orig_tz == None:
                    del os.environ['TZ']
                else:
                    os.environ['TZ'] = orig_tz
                time.tzset()

        inner.__name__ = func.__name__
        inner.__doc__ = func.__doc__
        return inner
    return decorator

#=======================================================================
# Big-memory-test support. Separate from 'resources' because memory use
# should be configurable.

# Some handy shorthands. Note that these are used for byte-limits as well
# as size-limits, in the various bigmem tests
_1M = 1024*1024
_1G = 1024 * _1M
_2G = 2 * _1G
_4G = 4 * _1G

MAX_Py_ssize_t = sys.maxsize

def set_memlimit(limit):
    global max_memuse
    global real_max_memuse
    sizes = {
        'k': 1024,
        'm': _1M,
        'g': _1G,
        't': 1024*_1G,
    }
    m = re.match(r'(\d+(\.\d+)?) (K|M|G|T)b?$', limit,
                 re.IGNORECASE | re.VERBOSE)
    if m is None:
        raise ValueError('Invalid memory limit %r' % (limit,))
    memlimit = int(float(m.group(1)) * sizes[m.group(3).lower()])
    real_max_memuse = memlimit
    if memlimit > MAX_Py_ssize_t:
        memlimit = MAX_Py_ssize_t
    if memlimit < _2G - 1:
        raise ValueError('Memory limit %r too low to be useful' % (limit,))
    max_memuse = memlimit

class _MemoryWatchdog:
    """An object which periodically watches the process' memory consumption
    and prints it out.
    """

    def __init__(self):
        self.procfile = '/proc/{pid}/statm'.format(pid=os.getpid())
        self.started = False

    def start(self):
        try:
            f = open(self.procfile, 'r')
        except OSError as e:
            warnings.warn('/proc not available for stats: {}'.format(e),
                          RuntimeWarning)
            sys.stderr.flush()
            return

        watchdog_script = findfile("memory_watchdog.py")
        self.mem_watchdog = subprocess.Popen([sys.executable, watchdog_script],
                                             stdin=f, stderr=subprocess.DEVNULL)
        f.close()
        self.started = True

    def stop(self):
        if self.started:
            self.mem_watchdog.terminate()
            self.mem_watchdog.wait()


def bigmemtest(size, memuse, dry_run=True):
    """Decorator for bigmem tests.

    'minsize' is the minimum useful size for the test (in arbitrary,
    test-interpreted units.) 'memuse' is the number of 'bytes per size' for
    the test, or a good estimate of it.

    if 'dry_run' is False, it means the test doesn't support dummy runs
    when -M is not specified.
    """
    def decorator(f):
        def wrapper(self):
            size = wrapper.size
            memuse = wrapper.memuse
            if not real_max_memuse:
                maxsize = 5147
            else:
                maxsize = size

            if ((real_max_memuse or not dry_run)
                and real_max_memuse < maxsize * memuse):
                raise unittest.SkipTest(
                    "not enough memory: %.1fG minimum needed"
                    % (size * memuse / (1024 ** 3)))

            if real_max_memuse and verbose:
                print()
                print(" ... expected peak memory use: {peak:.1f}G"
                      .format(peak=size * memuse / (1024 ** 3)))
                watchdog = _MemoryWatchdog()
                watchdog.start()
            else:
                watchdog = None

            try:
                return f(self, maxsize)
            finally:
                if watchdog:
                    watchdog.stop()

        wrapper.size = size
        wrapper.memuse = memuse
        return wrapper
    return decorator

def bigaddrspacetest(f):
    """Decorator for tests that fill the address space."""
    def wrapper(self):
        if max_memuse < MAX_Py_ssize_t:
            if MAX_Py_ssize_t >= 2**63 - 1 and max_memuse >= 2**31:
                raise unittest.SkipTest(
                    "not enough memory: try a 32-bit build instead")
            else:
                raise unittest.SkipTest(
                    "not enough memory: %.1fG minimum needed"
                    % (MAX_Py_ssize_t / (1024 ** 3)))
        else:
            return f(self)
    return wrapper

#=======================================================================
# unittest integration.

class BasicTestRunner:
    def run(self, test):
        result = unittest.TestResult()
        test(result)
        return result

def _id(obj):
    return obj

def requires_resource(resource):
    if resource == 'gui' and not _is_gui_available():
        return unittest.skip("resource 'gui' is not available")
    if is_resource_enabled(resource):
        return _id
    else:
        return unittest.skip("resource {0!r} is not enabled".format(resource))

def cpython_only(test):
    """
    Decorator for tests only applicable on CPython.
    """
    return impl_detail(cpython=True)(test)

def impl_detail(msg=None, **guards):
    if check_impl_detail(**guards):
        return _id
    if msg is None:
        guardnames, default = _parse_guards(guards)
        if default:
            msg = "implementation detail not available on {0}"
        else:
            msg = "implementation detail specific to {0}"
        guardnames = sorted(guardnames.keys())
        msg = msg.format(' or '.join(guardnames))
    return unittest.skip(msg)

def _parse_guards(guards):
    # Returns a tuple ({platform_name: run_me}, default_value)
    if not guards:
        return ({'cpython': True}, False)
    is_true = list(guards.values())[0]
    assert list(guards.values()) == [is_true] * len(guards)   # all True or all False
    return (guards, not is_true)

# Use the following check to guard CPython's implementation-specific tests --
# or to run them only on the implementation(s) guarded by the arguments.
def check_impl_detail(**guards):
    """This function returns True or False depending on the host platform.
       Examples:
          if check_impl_detail():               # only on CPython (default)
          if check_impl_detail(jython=True):    # only on Jython
          if check_impl_detail(cpython=False):  # everywhere except on CPython
    """
    guards, default = _parse_guards(guards)
    return guards.get(platform.python_implementation().lower(), default)


def no_tracing(func):
    """Decorator to temporarily turn off tracing for the duration of a test."""
    if not hasattr(sys, 'gettrace'):
        return func
    else:
        @functools.wraps(func)
        def wrapper(*args, **kwargs):
            original_trace = sys.gettrace()
            try:
                sys.settrace(None)
                return func(*args, **kwargs)
            finally:
                sys.settrace(original_trace)
        return wrapper


def refcount_test(test):
    """Decorator for tests which involve reference counting.

    To start, the decorator does not run the test if is not run by CPython.
    After that, any trace function is unset during the test to prevent
    unexpected refcounts caused by the trace function.

    """
    return no_tracing(cpython_only(test))


def _filter_suite(suite, pred):
    """Recursively filter test cases in a suite based on a predicate."""
    newtests = []
    for test in suite._tests:
        if isinstance(test, unittest.TestSuite):
            _filter_suite(test, pred)
            newtests.append(test)
        else:
            if pred(test):
                newtests.append(test)
    suite._tests = newtests

def _run_suite(suite):
    """Run tests from a unittest.TestSuite-derived class."""
    if verbose:
        runner = unittest.TextTestRunner(sys.stdout, verbosity=2,
                                         failfast=failfast)
    else:
        runner = BasicTestRunner()

    result = runner.run(suite)
    if not result.wasSuccessful():
        if len(result.errors) == 1 and not result.failures:
            err = result.errors[0][1]
        elif len(result.failures) == 1 and not result.errors:
            err = result.failures[0][1]
        else:
            err = "multiple errors occurred"
            if not verbose: err += "; run in verbose mode for details"
        raise TestFailed(err)


def run_unittest(*classes):
    """Run tests from unittest.TestCase-derived classes."""
    valid_types = (unittest.TestSuite, unittest.TestCase)
    suite = unittest.TestSuite()
    for cls in classes:
        if isinstance(cls, str):
            if cls in sys.modules:
                suite.addTest(unittest.findTestCases(sys.modules[cls]))
            else:
                raise ValueError("str arguments must be keys in sys.modules")
        elif isinstance(cls, valid_types):
            suite.addTest(cls)
        else:
            suite.addTest(unittest.makeSuite(cls))
    def case_pred(test):
        if match_tests is None:
            return True
        for name in test.id().split("."):
            if fnmatch.fnmatchcase(name, match_tests):
                return True
        return False
    _filter_suite(suite, case_pred)
    _run_suite(suite)


#=======================================================================
# doctest driver.

def run_doctest(module, verbosity=None, optionflags=0):
    """Run doctest on the given module.  Return (#failures, #tests).

    If optional argument verbosity is not specified (or is None), pass
    support's belief about verbosity on to doctest.  Else doctest's
    usual behavior is used (it searches sys.argv for -v).
    """

    import doctest

    if verbosity is None:
        verbosity = verbose
    else:
        verbosity = None

    f, t = doctest.testmod(module, verbose=verbosity, optionflags=optionflags)
    if f:
        raise TestFailed("%d of %d doctests failed" % (f, t))
    if verbose:
        print('doctest (%s) ... %d tests with zero failures' %
              (module.__name__, t))
    return f, t


#=======================================================================
# Support for saving and restoring the imported modules.

def modules_setup():
    return sys.modules.copy(),

def modules_cleanup(oldmodules):
    # Encoders/decoders are registered permanently within the internal
    # codec cache. If we destroy the corresponding modules their
    # globals will be set to None which will trip up the cached functions.
    encodings = [(k, v) for k, v in sys.modules.items()
                 if k.startswith('encodings.')]
    sys.modules.clear()
    sys.modules.update(encodings)
    # XXX: This kind of problem can affect more than just encodings. In particular
    # extension modules (such as _ssl) don't cope with reloading properly.
    # Really, test modules should be cleaning out the test specific modules they
    # know they added (ala test_runpy) rather than relying on this function (as
    # test_importhooks and test_pkg do currently).
    # Implicitly imported *real* modules should be left alone (see issue 10556).
    sys.modules.update(oldmodules)

#=======================================================================
# Threading support to prevent reporting refleaks when running regrtest.py -R

# NOTE: we use thread._count() rather than threading.enumerate() (or the
# moral equivalent thereof) because a threading.Thread object is still alive
# until its __bootstrap() method has returned, even after it has been
# unregistered from the threading module.
# thread._count(), on the other hand, only gets decremented *after* the
# __bootstrap() method has returned, which gives us reliable reference counts
# at the end of a test run.

def threading_setup():
    if _thread:
        return _thread._count(), threading._dangling.copy()
    else:
        return 1, ()

def threading_cleanup(*original_values):
    if not _thread:
        return
    _MAX_COUNT = 10
    for count in range(_MAX_COUNT):
        values = _thread._count(), threading._dangling
        if values == original_values:
            break
        time.sleep(0.1)
        gc_collect()
    # XXX print a warning in case of failure?

def reap_threads(func):
    """Use this function when threads are being used.  This will
    ensure that the threads are cleaned up even when the test fails.
    If threading is unavailable this function does nothing.
    """
    if not _thread:
        return func

    @functools.wraps(func)
    def decorator(*args):
        key = threading_setup()
        try:
            return func(*args)
        finally:
            threading_cleanup(*key)
    return decorator

def reap_children():
    """Use this function at the end of test_main() whenever sub-processes
    are started.  This will help ensure that no extra children (zombies)
    stick around to hog resources and create problems when looking
    for refleaks.
    """

    # Reap all our dead child processes so we don't leave zombies around.
    # These hog resources and might be causing some of the buildbots to die.
    if hasattr(os, 'waitpid'):
        any_process = -1
        while True:
            try:
                # This will raise an exception on Windows.  That's ok.
                pid, status = os.waitpid(any_process, os.WNOHANG)
                if pid == 0:
                    break
            except:
                break

@contextlib.contextmanager
def swap_attr(obj, attr, new_val):
    """Temporary swap out an attribute with a new object.

    Usage:
        with swap_attr(obj, "attr", 5):
            ...

        This will set obj.attr to 5 for the duration of the with: block,
        restoring the old value at the end of the block. If `attr` doesn't
        exist on `obj`, it will be created and then deleted at the end of the
        block.
    """
    if hasattr(obj, attr):
        real_val = getattr(obj, attr)
        setattr(obj, attr, new_val)
        try:
            yield
        finally:
            setattr(obj, attr, real_val)
    else:
        setattr(obj, attr, new_val)
        try:
            yield
        finally:
            delattr(obj, attr)

@contextlib.contextmanager
def swap_item(obj, item, new_val):
    """Temporary swap out an item with a new object.

    Usage:
        with swap_item(obj, "item", 5):
            ...

        This will set obj["item"] to 5 for the duration of the with: block,
        restoring the old value at the end of the block. If `item` doesn't
        exist on `obj`, it will be created and then deleted at the end of the
        block.
    """
    if item in obj:
        real_val = obj[item]
        obj[item] = new_val
        try:
            yield
        finally:
            obj[item] = real_val
    else:
        obj[item] = new_val
        try:
            yield
        finally:
            del obj[item]

def strip_python_stderr(stderr):
    """Strip the stderr of a Python process from potential debug output
    emitted by the interpreter.

    This will typically be run on the result of the communicate() method
    of a subprocess.Popen object.
    """
    stderr = re.sub(br"\[\d+ refs\]\r?\n?$", b"", stderr).strip()
    return stderr

def args_from_interpreter_flags():
    """Return a list of command-line arguments reproducing the current
    settings in sys.flags and sys.warnoptions."""
    flag_opt_map = {
        'bytes_warning': 'b',
        'dont_write_bytecode': 'B',
        'hash_randomization': 'R',
        'ignore_environment': 'E',
        'no_user_site': 's',
        'no_site': 'S',
        'optimize': 'O',
        'verbose': 'v',
    }
    args = []
    for flag, opt in flag_opt_map.items():
        v = getattr(sys.flags, flag)
        if v > 0:
            args.append('-' + opt * v)
    for opt in sys.warnoptions:
        args.append('-W' + opt)
    return args

#============================================================
# Support for assertions about logging.
#============================================================

class TestHandler(logging.handlers.BufferingHandler):
    def __init__(self, matcher):
        # BufferingHandler takes a "capacity" argument
        # so as to know when to flush. As we're overriding
        # shouldFlush anyway, we can set a capacity of zero.
        # You can call flush() manually to clear out the
        # buffer.
        logging.handlers.BufferingHandler.__init__(self, 0)
        self.matcher = matcher

    def shouldFlush(self):
        return False

    def emit(self, record):
        self.format(record)
        self.buffer.append(record.__dict__)

    def matches(self, **kwargs):
        """
        Look for a saved dict whose keys/values match the supplied arguments.
        """
        result = False
        for d in self.buffer:
            if self.matcher.matches(d, **kwargs):
                result = True
                break
        return result

class Matcher(object):

    _partial_matches = ('msg', 'message')

    def matches(self, d, **kwargs):
        """
        Try to match a single dict with the supplied arguments.

        Keys whose values are strings and which are in self._partial_matches
        will be checked for partial (i.e. substring) matches. You can extend
        this scheme to (for example) do regular expression matching, etc.
        """
        result = True
        for k in kwargs:
            v = kwargs[k]
            dv = d.get(k)
            if not self.match_value(k, dv, v):
                result = False
                break
        return result

    def match_value(self, k, dv, v):
        """
        Try to match a single stored value (dv) with a supplied value (v).
        """
        if type(v) != type(dv):
            result = False
        elif type(dv) is not str or k not in self._partial_matches:
            result = (v == dv)
        else:
            result = dv.find(v) >= 0
        return result


_can_symlink = None
def can_symlink():
    global _can_symlink
    if _can_symlink is not None:
        return _can_symlink
    symlink_path = TESTFN + "can_symlink"
    try:
        os.symlink(TESTFN, symlink_path)
        can = True
    except (OSError, NotImplementedError, AttributeError):
        can = False
    else:
        os.remove(symlink_path)
    _can_symlink = can
    return can

def skip_unless_symlink(test):
    """Skip decorator for tests that require functional symlink"""
    ok = can_symlink()
    msg = "Requires functional symlink implementation"
    return test if ok else unittest.skip(msg)(test)

def patch(test_instance, object_to_patch, attr_name, new_value):
    """Override 'object_to_patch'.'attr_name' with 'new_value'.

    Also, add a cleanup procedure to 'test_instance' to restore
    'object_to_patch' value for 'attr_name'.
    The 'attr_name' should be a valid attribute for 'object_to_patch'.

    """
    # check that 'attr_name' is a real attribute for 'object_to_patch'
    # will raise AttributeError if it does not exist
    getattr(object_to_patch, attr_name)

    # keep a copy of the old value
    attr_is_local = False
    try:
        old_value = object_to_patch.__dict__[attr_name]
    except (AttributeError, KeyError):
        old_value = getattr(object_to_patch, attr_name, None)
    else:
        attr_is_local = True

    # restore the value when the test is done
    def cleanup():
        if attr_is_local:
            setattr(object_to_patch, attr_name, old_value)
        else:
            delattr(object_to_patch, attr_name)

    test_instance.addCleanup(cleanup)

    # actually override the attribute
    setattr(object_to_patch, attr_name, new_value)<|MERGE_RESOLUTION|>--- conflicted
+++ resolved
@@ -56,12 +56,8 @@
     "threading_cleanup", "reap_children", "cpython_only", "check_impl_detail",
     "get_attribute", "swap_item", "swap_attr", "requires_IEEE_754",
     "TestHandler", "Matcher", "can_symlink", "skip_unless_symlink",
-<<<<<<< HEAD
     "import_fresh_module", "requires_zlib", "PIPE_MAX_SIZE", "failfast",
-    "anticipate_failure"
-=======
-    "import_fresh_module", "failfast", "run_with_tz"
->>>>>>> 2420d831
+    "anticipate_failure", "run_with_tz"
     ]
 
 class Error(Exception):
