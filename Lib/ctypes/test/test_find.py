--- conflicted
+++ resolved
@@ -69,7 +69,6 @@
         self.assertFalse(os.path.lexists(test.support.TESTFN))
         self.assertIsNone(result)
 
-<<<<<<< HEAD
 
 @unittest.skipUnless(sys.platform.startswith('linux'),
                      'Test only valid for Linux')
@@ -113,30 +112,5 @@
                 self.assertEqual(find_library(libname), 'lib%s.so' % libname)
 
 
-# On platforms where the default shared library suffix is '.so',
-# at least some libraries can be loaded as attributes of the cdll
-# object, since ctypes now tries loading the lib again
-# with '.so' appended of the first try fails.
-#
-# Won't work for libc, unfortunately.  OTOH, it isn't
-# needed for libc since this is already mapped into the current
-# process (?)
-#
-# On MAC OSX, it won't work either, because dlopen() needs a full path,
-# and the default suffix is either none or '.dylib'.
-@unittest.skip('test disabled')
-@unittest.skipUnless(os.name=="posix" and sys.platform != "darwin",
-                     'test not suitable for this platform')
-class LoadLibs(unittest.TestCase):
-    def test_libm(self):
-        import math
-        libm = cdll.libm
-        sqrt = libm.sqrt
-        sqrt.argtypes = (c_double,)
-        sqrt.restype = c_double
-        self.assertEqual(sqrt(2), math.sqrt(2))
-
-=======
->>>>>>> c49b4d8e
 if __name__ == "__main__":
     unittest.main()